source "https://rubygems.org"

group :test, optional: true do
    gem 'rake', '~> 10.1.1'
    gem 'rspec'
<<<<<<< HEAD
    gem 'logging'
    gem 'rdoc'
=======
    gem 'rspec-mocks'
    gem 'rdoc', '~> 5.1.0'
>>>>>>> 57e6fbfb
    gem 'pry'
    gem 'addressable', '~> 2.3.8'
    gem 'delayed_job' if RUBY_VERSION >= '2.2.2'
    gem 'webmock', RUBY_VERSION <= '1.9.3' ? '2.3.2': '>2.3.2'
end

group :coverage, optional: true do
    gem 'simplecov'
    gem 'coveralls'
end

group :rubocop, optional: true do
    gem 'rubocop', '~> 0.52.1'
end

group :sidekiq, optional: true do
    gem 'sidekiq', '~> 5.0.4'
end

group :doc, optional: true do
  gem 'hanna-nouveau'
end

gemspec<|MERGE_RESOLUTION|>--- conflicted
+++ resolved
@@ -3,13 +3,9 @@
 group :test, optional: true do
     gem 'rake', '~> 10.1.1'
     gem 'rspec'
-<<<<<<< HEAD
     gem 'logging'
     gem 'rdoc'
-=======
     gem 'rspec-mocks'
-    gem 'rdoc', '~> 5.1.0'
->>>>>>> 57e6fbfb
     gem 'pry'
     gem 'addressable', '~> 2.3.8'
     gem 'delayed_job' if RUBY_VERSION >= '2.2.2'
