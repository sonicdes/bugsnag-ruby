require 'uri'
require 'set'
require 'json'


module Bugsnag
  module Helpers
    MAX_STRING_LENGTH = 3072
    MAX_PAYLOAD_LENGTH = 512000
    MAX_METADATA_LENGTH = 80
    MAX_ARRAY_LENGTH = 160
    RAW_DATA_TYPES = [Numeric, TrueClass, FalseClass]

    ##
    # Trim the size of value if the serialized JSON value is longer than is
    # accepted by Bugsnag
    def self.trim_if_needed(value)
      value = "" if value.nil?

      # Sanitize object
      sanitized_value = Bugsnag::Cleaner.clean_object_encoding(value)
      return sanitized_value unless payload_too_long?(sanitized_value)

      # Limit string lengths
      reduced_value = trim_strings_in_value(sanitized_value)
      return reduced_value unless payload_too_long?(reduced_value)

      # Reduce metadata arrays to lower max length
      reduced_value = trim_metadata(reduced_value)
      return reduced_value unless payload_too_long?(reduced_value)

      # Reduce all other arrays else to regular limit
      reduced_value = truncate_arrays_in_value(reduced_value)
      return reduced_value unless payload_too_long?(reduced_value)

      # Remove metadata
      reduced_value = remove_metadata_from_events(reduced_value)
      return reduced_value unless payload_too_long?(reduced_value)

      # Recursively trim code from stacktrace, oldest function first
      threshold = get_payload_length(reduced_value) - MAX_PAYLOAD_LENGTH
      reduced_value = trim_stacktrace_code(reduced_value, threshold)
      return reduced_value unless payload_too_long?(reduced_value)

      # Recursively remove oldest functions in stacktrace
      threshold = get_payload_length(reduced_value) - MAX_PAYLOAD_LENGTH
      trim_stacktrace_functions(reduced_value, threshold)
    end

    ##
    # Merges r_hash into l_hash recursively, favouring the values in r_hash.
    #
    # Returns a new array consisting of the merged values
    def self.deep_merge(l_hash, r_hash)
      l_hash.merge(r_hash) do |key, l_val, r_val|
        if l_val.is_a?(Hash) && r_val.is_a?(Hash)
          deep_merge(l_val, r_val)
        elsif l_val.is_a?(Array) && r_val.is_a?(Array)
          l_val.concat(r_val)
        else
          r_val
        end
      end
    end

    ##
    # Merges r_hash into l_hash recursively, favouring the values in r_hash.
    #
    # Overwrites the values in the existing l_hash
    def self.deep_merge!(l_hash, r_hash)
      l_hash.merge!(r_hash) do |key, l_val, r_val|
        if l_val.is_a?(Hash) && r_val.is_a?(Hash)
          deep_merge(l_val, r_val)
        elsif l_val.is_a?(Array) && r_val.is_a?(Array)
          l_val.concat(r_val)
        else
          r_val
        end
      end
    end

    private

    TRUNCATION_INFO = '[TRUNCATED]'

<<<<<<< HEAD
    def self.trim_stacktrace_code(payload, threshold)
      return payload unless payload.is_a?(Hash) and payload[:events].respond_to?(:map)
      payload[:events].map do |event|
        event[:exceptions].map do |exception|
          initial_size = get_payload_length(exception[:stacktrace])
          (exception[:stacktrace].length - 1).downto(0).each do |i|
            if (initial_size - get_payload_length(exception[:stacktrace])) < threshold
              exception[:stacktrace][i].delete(:code) if exception[:stacktrace][i].include?(:code)
            else
              break
            end
          end
        end
      end
      payload
    end

    def self.trim_stacktrace_functions(payload, threshold)
      return payload unless payload.is_a?(Hash) and payload[:events].respond_to?(:map)
      payload[:events].map do |event|
        event[:exceptions].map do |exception|
          initial_size = get_payload_length(exception[:stacktrace])
          (exception[:stacktrace].length - 1).downto(0).each do |i|
            if (initial_size - get_payload_length(exception[:stacktrace])) < threshold
              exception[:stacktrace].pop
            else
              break
            end
          end
        end
      end
      payload
    end

    # Take the metadata from the events and trim it down
    def self.trim_metadata(payload)
      return payload unless payload.is_a?(Hash) and payload[:events].respond_to?(:map)
      payload[:events].map do |event|
        event[:metaData] = truncate_arrays_in_value(event[:metaData], MAX_METADATA_LENGTH)
      end
      payload
    end

=======
    ##
>>>>>>> ec71cb0e
    # Check if a value is a raw type which should not be trimmed, truncated
    # or converted to a string
    def self.is_json_raw_type?(value)
      RAW_DATA_TYPES.detect {|klass| value.is_a?(klass)} != nil
    end

    # Shorten array until it fits within the payload size limit when serialized
    def self.truncate_array(array, limit=MAX_ARRAY_LENGTH)
      return [] unless array.respond_to?(:slice)
      array.slice(0, limit).map do |item|
        truncate_arrays_in_value(item, limit)
      end
    end

    # Trim all strings to be less than the maximum allowed string length
    def self.trim_strings_in_value(value)
      return value if is_json_raw_type?(value)
      case value
      when Hash
        trim_strings_in_hash(value)
      when Array, Set
        trim_strings_in_array(value)
      else
        trim_as_string(value)
      end
    end

    # Validate that the serialized JSON string value is below maximum payload
    # length
    def self.payload_too_long?(value)
      get_payload_length(value) >= MAX_PAYLOAD_LENGTH
    end

    def self.get_payload_length(value)
      if value.is_a?(String)
        value.length
      else
        ::JSON.dump(value).length
      end
    end

    def self.trim_strings_in_hash(hash)
      return {} unless hash.is_a?(Hash)
      hash.each_with_object({}) do |(key, value), reduced_hash|
        if reduced_value = trim_strings_in_value(value)
          reduced_hash[key] = reduced_value
        end
      end
    end

    # If possible, convert the provided object to a string and trim to the
    # maximum allowed string length
    def self.trim_as_string(text)
      return "" unless text.respond_to? :to_s
      text = text.to_s
      if text.length > MAX_STRING_LENGTH
        length = MAX_STRING_LENGTH - TRUNCATION_INFO.length
        text = text.slice(0, length) + TRUNCATION_INFO
      end
      text
    end

    def self.trim_strings_in_array(collection)
      return [] unless collection.respond_to?(:map)
      collection.map {|value| trim_strings_in_value(value)}
    end

    def self.truncate_arrays_in_value(value, limit=MAX_ARRAY_LENGTH)
      case value
      when Hash
        truncate_arrays_in_hash(value, limit)
      when Array, Set
        truncate_array(value, limit)
      else
        value
      end
    end

    # Remove `metaData` from array of `events` within object
    def self.remove_metadata_from_events(object)
      return {} unless object.is_a?(Hash) and object[:events].respond_to?(:map)
      object[:events].map do |event|
        event.delete(:metaData) if object.is_a?(Hash)
      end
      object
    end

    def self.truncate_arrays_in_hash(hash, limit=MAX_ARRAY_LENGTH)
      return {} unless hash.is_a?(Hash)
      hash.each_with_object({}) do |(key, value), reduced_hash|
        if reduced_value = truncate_arrays_in_value(value, limit)
          reduced_hash[key] = reduced_value
        end
      end
    end
  end
end<|MERGE_RESOLUTION|>--- conflicted
+++ resolved
@@ -83,7 +83,7 @@
 
     TRUNCATION_INFO = '[TRUNCATED]'
 
-<<<<<<< HEAD
+    # Trim stacktrace code out if they're too large, oldest functions first
     def self.trim_stacktrace_code(payload, threshold)
       return payload unless payload.is_a?(Hash) and payload[:events].respond_to?(:map)
       payload[:events].map do |event|
@@ -101,6 +101,7 @@
       payload
     end
 
+    # Trim stacktrace entries out oldest functions first
     def self.trim_stacktrace_functions(payload, threshold)
       return payload unless payload.is_a?(Hash) and payload[:events].respond_to?(:map)
       payload[:events].map do |event|
@@ -127,9 +128,7 @@
       payload
     end
 
-=======
-    ##
->>>>>>> ec71cb0e
+    ##
     # Check if a value is a raw type which should not be trimmed, truncated
     # or converted to a string
     def self.is_json_raw_type?(value)
