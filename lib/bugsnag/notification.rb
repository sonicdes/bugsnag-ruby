require "httparty"
require "multi_json"

module Bugsnag
  class Notification
    include HTTParty

    NOTIFIER_NAME = "Ruby Bugsnag Notifier"
    NOTIFIER_VERSION = Bugsnag::VERSION
    NOTIFIER_URL = "http://www.bugsnag.com"

    # HTTParty settings
    headers  "Content-Type" => "application/json"
    default_timeout 5

    def initialize(exception, configuration, request_configuration, opts={})
      @configuration = configuration
      @request_configuration = request_configuration

      # Unwrap exceptions
      @exceptions = []
      ex = exception
      while ex != nil
        @exceptions << ex

        if ex.respond_to?(:continued_exception) && ex.continued_exception
          ex = ex.continued_exception
        elsif ex.respond_to?(:original_exception) && ex.original_exception
          ex = ex.original_exception
        else
          ex = nil
        end
      end
    end

    def deliver
      return unless @configuration.should_notify?

      # Check we have at least and api_key
      unless @configuration.api_key
        Bugsnag.warn "No API key configured, couldn't notify"
        return
      end

      # Get request meta-data via callbacks if available, cleanup and filter hashes
      meta_data = Bugsnag.request_configuration.meta_data_callback.call if Bugsnag.request_configuration.meta_data_callback
      meta_data = meta_data.inject({}) do |hash, (k,v)|
        hash[k] = Bugsnag::Helpers.cleanup_hash(v, Bugsnag.configuration.params_filters)
        hash
      end if meta_data

      # Build the endpoint url
      endpoint = (@configuration.use_ssl ? "https://" : "http://") + @configuration.endpoint
      Bugsnag.log("Notifying #{endpoint} of exception")

      # Build the payload's exception event
      payload_event = {
        :releaseStage => @configuration.release_stage,
        :appVersion => @configuration.app_version,
        :context => @request_configuration.context,
        :userId => @request_configuration.user_id,
        :exceptions => exception_list,
        :metaData => meta_data
      }.reject {|k,v| v.nil? }

      # Augment exception event with custom per-request data (if available)
      if @request_configuration.custom_data
        payload_event[:metaData] ||= {}
        payload_event[:metaData][:custom] = @request_configuration.custom_data
      end

      # Build the payload hash
      payload = {
        :apiKey => @configuration.api_key,
        :notifier => {
          :name => NOTIFIER_NAME,
          :version => NOTIFIER_VERSION,
          :url => NOTIFIER_URL
        },
        :events => [payload_event]
      }

<<<<<<< HEAD
      puts payload.inspect

      # Send the payload to bugsnag
      # begin
        self.class.post(endpoint, {:body => MultiJson.dump(payload)})
      # rescue Exception => e
      #   Bugsnag.log("Notification to #{endpoint} failed, #{e.inspect}")
      # end
=======
      self.class.deliver_exception_payload(endpoint, Bugsnag::Helpers.dump_json(payload))
>>>>>>> 1d4b9503
    end

    def ignore?
      @configuration.ignore_classes.include?(error_class(@exceptions.last))
    end


    private
    def exception_list      
      @exceptions.map do |exception|
        {
          :errorClass => error_class(exception),
          :message => exception.message,
          :stacktrace => stacktrace(exception)
        }
      end
    end
    
    def error_class(exception)
      # The "Class" check is for some strange exceptions like Timeout::Error 
      # which throw the error class instead of an instance
      (exception.is_a? Class) ? exception.name : exception.class.name
    end

    def stacktrace(exception)
      (exception.backtrace || caller).map do |trace|        
        method = nil
        file, line_str, method_str = trace.split(":")

        next(nil) if file =~ %r{lib/bugsnag}

        # Generate the stacktrace line hash
        trace_hash = {}
        trace_hash[:inProject] = true if @configuration.project_root && file.match(/^#{@configuration.project_root}/) && !file.match(/vendor\//)
        trace_hash[:lineNumber] = line_str.to_i

        # Strip relative path prefixes (./)
        file.sub!(/^\.\//, "")

        # Clean up the file path in the stacktrace
        if defined?(Bugsnag.configuration.project_root) && Bugsnag.configuration.project_root.to_s != '' 
          file.sub!(/#{Bugsnag.configuration.project_root}\//, "")
        end

        # Strip common gem path prefixes
        if defined?(Gem)
          file = Gem.path.inject(file) {|line, path| line.sub(/#{path}\//, "") }
        end

        trace_hash[:file] = file

        # Add a method if we have it
        if method_str
          method_match = /in `([^']+)'/.match(method_str)
          method = method_match.captures.first if method_match
        end
        trace_hash[:method] = method if method && (method =~ /^__bind/).nil?

        if trace_hash[:file] && !trace_hash[:file].empty?
          trace_hash
        else
          nil
        end
      end.compact
    end
  end
end<|MERGE_RESOLUTION|>--- conflicted
+++ resolved
@@ -80,18 +80,7 @@
         :events => [payload_event]
       }
 
-<<<<<<< HEAD
-      puts payload.inspect
-
-      # Send the payload to bugsnag
-      # begin
-        self.class.post(endpoint, {:body => MultiJson.dump(payload)})
-      # rescue Exception => e
-      #   Bugsnag.log("Notification to #{endpoint} failed, #{e.inspect}")
-      # end
-=======
       self.class.deliver_exception_payload(endpoint, Bugsnag::Helpers.dump_json(payload))
->>>>>>> 1d4b9503
     end
 
     def ignore?
