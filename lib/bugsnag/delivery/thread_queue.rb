require "thread"

module Bugsnag
  module Delivery
    class ThreadQueue < Synchronous
      MAX_OUTSTANDING_REQUESTS = 100
      STOP = Object.new

      class << self
        def deliver(url, body, configuration)
          if queue.length > MAX_OUTSTANDING_REQUESTS
            Bugsnag.warn("Dropping notification, #{queue.length} outstanding requests")
            return
          end

          # Add delivery to the worker thread
<<<<<<< HEAD
          queue.push proc { super(url, body) }
=======
          queue.push proc { super(url, body, configuration) }
>>>>>>> 2a5ade6c

          # Make sure the worker thread is started
          ensure_worker_thread_started
        end

        private
        def queue
          @queue ||= Queue.new
        end

        def ensure_worker_thread_started
          unless @worker_thread
            @worker_thread = Thread.new do
              while x = queue.pop
                break if x == STOP
                x.call
              end
            end

            at_exit do
              Bugsnag.warn("Waiting for #{queue.length} outstanding request(s)") unless queue.empty?
              queue.push STOP
              @worker_thread.join
            end
          end

          @worker_thread
        end
      end
    end
  end
end

Bugsnag::Delivery.register(:thread_queue, Bugsnag::Delivery::ThreadQueue)<|MERGE_RESOLUTION|>--- conflicted
+++ resolved
@@ -14,11 +14,7 @@
           end
 
           # Add delivery to the worker thread
-<<<<<<< HEAD
-          queue.push proc { super(url, body) }
-=======
           queue.push proc { super(url, body, configuration) }
->>>>>>> 2a5ade6c
 
           # Make sure the worker thread is started
           ensure_worker_thread_started
