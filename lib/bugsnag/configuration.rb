--- conflicted
+++ resolved
@@ -95,9 +95,8 @@
       self.hostname = default_hostname
       self.timeout = 15
       self.notify_release_stages = nil
-<<<<<<< HEAD
-      self.auto_capture_sessions = false
-      self.session_endpoint = DEFAULT_SESSION_ENDPOINT
+      self.auto_capture_sessions = true
+
       # All valid breadcrumb types should be allowable initially
       self.enabled_automatic_breadcrumb_types = Bugsnag::Breadcrumbs::VALID_BREADCRUMB_TYPES.dup
       self.before_breadcrumb_callbacks = []
@@ -105,14 +104,11 @@
       # Store max_breadcrumbs here instead of outputting breadcrumbs.max_items
       # to avoid infinite recursion when creating breadcrumb buffer
       @max_breadcrumbs = DEFAULT_MAX_BREADCRUMBS
-=======
-      self.auto_capture_sessions = true
 
       # These are set exclusively using the "set_endpoints" method
       @notify_endpoint = DEFAULT_NOTIFY_ENDPOINT
       @session_endpoint = DEFAULT_SESSION_ENDPOINT
       @enable_sessions = true
->>>>>>> d8aaa21e
 
       # SystemExit and SignalException are common Exception types seen with
       # successful exits and are not automatically reported to Bugsnag
@@ -237,7 +233,6 @@
     end
 
     ##
-<<<<<<< HEAD
     # Sets the maximum allowable amount of breadcrumbs
     #
     # @param [Integer] the new maximum breadcrumb limit
@@ -252,7 +247,8 @@
     # @return [Bugsnag::Utility::CircularBuffer] a thread based circular buffer containing breadcrumbs
     def breadcrumbs
       request_data[:breadcrumbs] ||= Bugsnag::Utility::CircularBuffer.new(@max_breadcrumbs)
-=======
+    end
+
     # Sets the notification endpoint
     #
     # @param new_notify_endpoint [String] The URL to deliver error notifications to
@@ -289,7 +285,6 @@
     def disable_sessions
       self.auto_capture_sessions = false
       @enable_sessions = false
->>>>>>> d8aaa21e
     end
 
     private
