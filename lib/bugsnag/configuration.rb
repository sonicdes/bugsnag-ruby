--- conflicted
+++ resolved
@@ -107,12 +107,13 @@
       self.middleware.use Bugsnag::Middleware::Callbacks
     end
 
-<<<<<<< HEAD
+    ##
+    # Thread safe access to the breadcrumb recorder
+    #
     def recorder
       Thread.current[THREAD_RECORDER] ||= Bugsnag::Breadcrumbs::Recorder.new
     end
 
-=======
     ##
     # Gets the delivery_method that Bugsnag will use to communicate with the
     # notification endpoint.
@@ -140,7 +141,6 @@
     ##
     # Indicates whether the notifier should send a notification based on the
     # configured release stage.
->>>>>>> ec71cb0e
     def should_notify_release_stage?
       @release_stage.nil? || @notify_release_stages.nil? || @notify_release_stages.include?(@release_stage)
     end
