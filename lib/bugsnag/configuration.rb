require "set"
require "socket"
require "logger"
require "bugsnag/middleware_stack"
require "bugsnag/middleware/callbacks"
require "bugsnag/middleware/exception_meta_data"
require "bugsnag/middleware/ignore_error_class"
require "bugsnag/middleware/suggestion_data"
require "bugsnag/middleware/classify_error"

module Bugsnag
  class Configuration
    attr_accessor :api_key
    attr_accessor :release_stage
    attr_accessor :notify_release_stages
    attr_accessor :auto_notify
    attr_accessor :ca_file
    attr_accessor :send_environment
    attr_accessor :send_code
    attr_accessor :project_root
    attr_accessor :app_version
    attr_accessor :app_type
    attr_accessor :meta_data_filters
    attr_accessor :endpoint
    attr_accessor :logger
    attr_accessor :middleware
    attr_accessor :internal_middleware
    attr_accessor :proxy_host
    attr_accessor :proxy_port
    attr_accessor :proxy_user
    attr_accessor :proxy_password
    attr_accessor :timeout
    attr_accessor :hostname
<<<<<<< HEAD
    attr_writer :ignore_classes
=======
    attr_accessor :ignore_classes
>>>>>>> 3acaa309

    API_KEY_REGEX = /[0-9a-f]{32}/i
    THREAD_LOCAL_NAME = "bugsnag_req_data"
    DEFAULT_ENDPOINT = "https://notify.bugsnag.com"

    DEFAULT_META_DATA_FILTERS = [
      /authorization/i,
      /cookie/i,
      /password/i,
      /secret/i,
      "rack.request.form_vars"
    ].freeze

<<<<<<< HEAD
    DEFAULT_IGNORE_USER_AGENTS = [].freeze

    DEFAULT_DELIVERY_METHOD = :thread_queue

=======
>>>>>>> 3acaa309
    def initialize
      @mutex = Mutex.new

      # Set up the defaults
      self.auto_notify = true
      self.send_environment = false
      self.send_code = true
<<<<<<< HEAD
      self.params_filters = Set.new(DEFAULT_PARAMS_FILTERS)
      self.ignore_classes = Set.new()
      self.ignore_user_agents = Set.new(DEFAULT_IGNORE_USER_AGENTS)
=======
      self.meta_data_filters = Set.new(DEFAULT_META_DATA_FILTERS)
      self.ignore_classes = Set.new([])
>>>>>>> 3acaa309
      self.endpoint = DEFAULT_ENDPOINT
      self.hostname = default_hostname
      self.timeout = 15
      self.notify_release_stages = nil

      # Read the API key from the environment
      self.api_key = ENV["BUGSNAG_API_KEY"]

      # Read NET::HTTP proxy environment variable
      self.proxy_host = ENV["http_proxy"]

      # Set up logging
      self.logger = Logger.new(STDOUT)
      self.logger.level = Logger::INFO
      self.logger.formatter = proc do |severity, datetime, progname, msg|
        "** [Bugsnag] #{datetime}: #{msg}\n"
      end

      # Configure the bugsnag middleware stack
      self.internal_middleware = Bugsnag::MiddlewareStack.new
      self.internal_middleware.use Bugsnag::Middleware::ExceptionMetaData
      self.internal_middleware.use Bugsnag::Middleware::IgnoreErrorClass
      self.internal_middleware.use Bugsnag::Middleware::SuggestionData
      self.internal_middleware.use Bugsnag::Middleware::ClassifyError

      self.middleware = Bugsnag::MiddlewareStack.new
      self.middleware.use Bugsnag::Middleware::Callbacks
    end

<<<<<<< HEAD
    ##
    # Gets the delivery_method that Bugsnag will use to communicate with the
    # notification endpoint.
    #
    def delivery_method
      @delivery_method || @default_delivery_method || DEFAULT_DELIVERY_METHOD
    end

    ##
    # Sets the delivery_method that Bugsnag will use to communicate with the
    # notification endpoint.
    #
=======
    def delivery_method
      @delivery_method || @default_delivery_method || :thread_queue
    end

>>>>>>> 3acaa309
    def delivery_method=(delivery_method)
      @delivery_method = delivery_method
    end

<<<<<<< HEAD
    ##
    # Used to set a new default delivery method that will be used if one is not
    # set with #delivery_method.
    #
    def default_delivery_method=(delivery_method)
      @default_delivery_method = delivery_method
    end

    # Accept both String and Class instances as an ignored class
    def ignore_classes
      @mutex.synchronize { @ignore_classes.map! { |klass| klass.is_a?(Class) ? klass.name : klass } }
=======
    def default_delivery_method=(delivery_method)
      @default_delivery_method = delivery_method
>>>>>>> 3acaa309
    end

    def should_notify_release_stage?
      @release_stage.nil? || @notify_release_stages.nil? || @notify_release_stages.include?(@release_stage)
    end

    def valid_api_key?
      !api_key.nil? && api_key =~ API_KEY_REGEX
    end

    def request_data
      Thread.current[THREAD_LOCAL_NAME] ||= {}
    end

    def set_request_data(key, value)
      self.request_data[key] = value
    end

    def unset_request_data(key, value)
      self.request_data.delete(key)
    end

    def clear_request_data
      Thread.current[THREAD_LOCAL_NAME] = nil
    end

    def info(message)
      logger.info(message)
    end

    # Warning logger
    def warn(message)
      logger.warn(message)
    end

    # Debug logger
    def debug(message)
      logger.debug(message)
    end

    private

    def default_hostname
      # Send the heroku dyno name instead of hostname if available
      ENV["DYNO"] || Socket.gethostname;
    end
  end
end<|MERGE_RESOLUTION|>--- conflicted
+++ resolved
@@ -31,11 +31,7 @@
     attr_accessor :proxy_password
     attr_accessor :timeout
     attr_accessor :hostname
-<<<<<<< HEAD
-    attr_writer :ignore_classes
-=======
     attr_accessor :ignore_classes
->>>>>>> 3acaa309
 
     API_KEY_REGEX = /[0-9a-f]{32}/i
     THREAD_LOCAL_NAME = "bugsnag_req_data"
@@ -49,13 +45,6 @@
       "rack.request.form_vars"
     ].freeze
 
-<<<<<<< HEAD
-    DEFAULT_IGNORE_USER_AGENTS = [].freeze
-
-    DEFAULT_DELIVERY_METHOD = :thread_queue
-
-=======
->>>>>>> 3acaa309
     def initialize
       @mutex = Mutex.new
 
@@ -63,14 +52,8 @@
       self.auto_notify = true
       self.send_environment = false
       self.send_code = true
-<<<<<<< HEAD
-      self.params_filters = Set.new(DEFAULT_PARAMS_FILTERS)
-      self.ignore_classes = Set.new()
-      self.ignore_user_agents = Set.new(DEFAULT_IGNORE_USER_AGENTS)
-=======
       self.meta_data_filters = Set.new(DEFAULT_META_DATA_FILTERS)
       self.ignore_classes = Set.new([])
->>>>>>> 3acaa309
       self.endpoint = DEFAULT_ENDPOINT
       self.hostname = default_hostname
       self.timeout = 15
@@ -100,45 +83,28 @@
       self.middleware.use Bugsnag::Middleware::Callbacks
     end
 
-<<<<<<< HEAD
     ##
     # Gets the delivery_method that Bugsnag will use to communicate with the
     # notification endpoint.
     #
     def delivery_method
-      @delivery_method || @default_delivery_method || DEFAULT_DELIVERY_METHOD
+      @delivery_method || @default_delivery_method || :thread_queue
     end
 
     ##
     # Sets the delivery_method that Bugsnag will use to communicate with the
     # notification endpoint.
     #
-=======
-    def delivery_method
-      @delivery_method || @default_delivery_method || :thread_queue
-    end
-
->>>>>>> 3acaa309
     def delivery_method=(delivery_method)
       @delivery_method = delivery_method
     end
 
-<<<<<<< HEAD
     ##
     # Used to set a new default delivery method that will be used if one is not
     # set with #delivery_method.
     #
     def default_delivery_method=(delivery_method)
       @default_delivery_method = delivery_method
-    end
-
-    # Accept both String and Class instances as an ignored class
-    def ignore_classes
-      @mutex.synchronize { @ignore_classes.map! { |klass| klass.is_a?(Class) ? klass.name : klass } }
-=======
-    def default_delivery_method=(delivery_method)
-      @default_delivery_method = delivery_method
->>>>>>> 3acaa309
     end
 
     def should_notify_release_stage?
