--- conflicted
+++ resolved
@@ -7,13 +7,8 @@
     def call(report)
       sidekiq = report.request_data[:sidekiq]
       if sidekiq
-<<<<<<< HEAD
-        notification.add_tab(:sidekiq, sidekiq)
-        notification.context ||= "#{sidekiq[:msg]['wrapped'] || sidekiq[:msg]['class']}@#{sidekiq[:msg]['queue']}"
-=======
         report.add_tab(:sidekiq, sidekiq)
         report.context ||= "#{sidekiq[:msg]['wrapped'] || sidekiq[:msg]['class']}@#{sidekiq[:msg]['queue']}"
->>>>>>> 3acaa309
       end
       @bugsnag.call(report)
     end
