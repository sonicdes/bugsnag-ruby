--- conflicted
+++ resolved
@@ -24,20 +24,12 @@
         end
 
         # Use action_dispatch.remote_ip for IP address fields and send request id
-<<<<<<< HEAD
-        notification.add_tab(:request, {
-=======
         report.add_tab(:request, {
->>>>>>> 3acaa309
           :clientIp => client_ip,
           :requestId => env["action_dispatch.request_id"]
         })
 
-<<<<<<< HEAD
-        notification.user_id = client_ip
-=======
-        report.user["id"] = env["action_dispatch.remote_ip"]
->>>>>>> 3acaa309
+        report.user["id"] = client_ip
 
         # Add the rails version
         if report.configuration.send_environment
