--- conflicted
+++ resolved
@@ -14,37 +14,22 @@
 require 'rspec/core'
 require "rspec/core/rake_task"
 RSpec::Core::RakeTask.new(:spec) do |task|
-<<<<<<< HEAD
-  exclude_patterns = []
-=======
   integration_exclusions = []
->>>>>>> 661787d0
   begin
     require 'sidekiq/testing'
   rescue LoadError
     puts "Skipping sidekiq tests, missing dependencies"
-<<<<<<< HEAD
-    exclude_patterns << "**/integrations/sidekiq_spec.rb"
-=======
     integration_exclusions << 'sidekiq'
->>>>>>> 661787d0
   end
   begin
     require 'delayed_job'
   rescue LoadError
     puts "Skipping delayed_job tests, missing dependencies"
-<<<<<<< HEAD
-    exclude_patterns << "**/integrations/delayed_job_spec.rb"
-  end
-  if exclude_patterns.length > 0
-    task.rspec_opts = " --exclude-pattern '#{exclude_patterns.join(',')}'"
-=======
     integration_exclusions << 'delayed_job'
   end
   if integration_exclusions.length > 0
     pattern = integration_exclusions.join(',')
     task.rspec_opts = " --exclude-pattern **/integrations/{#{pattern}}_spec.rb"
->>>>>>> 661787d0
   end
 end
 
