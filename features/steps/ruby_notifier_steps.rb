<<<<<<< HEAD
require 'net/http'
require 'open3'

When("I navigate to the route {string} on port {string}") do |route, port|
  steps %Q{
    When I open the URL "http://localhost:#{port}#{route}"
    And I wait for 1 second
  }
end

=======
>>>>>>> 42eb1ab9
When("I set environment variable {string} to the current IP") do |env_var|
  steps %Q{
    When I set environment variable "#{env_var}" to "#{current_ip}"
  }
end
When("I set environment variable {string} to the mock API port") do |env_var|
  steps %Q{
    When I set environment variable "#{env_var}" to "#{MOCK_API_PORT}"
  }
end
When("I set environment variable {string} to the proxy settings with credentials {string}") do |env_var, credentials|
  steps %Q{
    When I set environment variable "#{env_var}" to "#{credentials}@#{current_ip}:#{MOCK_API_PORT}"
  }
end<|MERGE_RESOLUTION|>--- conflicted
+++ resolved
@@ -1,16 +1,3 @@
-<<<<<<< HEAD
-require 'net/http'
-require 'open3'
-
-When("I navigate to the route {string} on port {string}") do |route, port|
-  steps %Q{
-    When I open the URL "http://localhost:#{port}#{route}"
-    And I wait for 1 second
-  }
-end
-
-=======
->>>>>>> 42eb1ab9
 When("I set environment variable {string} to the current IP") do |env_var|
   steps %Q{
     When I set environment variable "#{env_var}" to "#{current_ip}"
