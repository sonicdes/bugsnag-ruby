Feature: Bugsnag detects errors in Delayed job workers

Background:
  Given I set environment variable "BUGSNAG_API_KEY" to "a35a2a72bd230ac0aa0f52715bbdc6aa"
  And I set environment variable "BUGSNAG_API_KEY" to "a35a2a72bd230ac0aa0f52715bbdc6aa"
  And I configure the bugsnag endpoint

Scenario: An unhandled RuntimeError sends a report with arguments
  Given I set environment variable "RUBY_VERSION" to "2.5"
  And I start the service "delayed_job"
  And I run the command "bundle exec rails runner 'TestModel.delay.fail_with_args(\"Test\")'" on the service "delayed_job"
  And I wait for 5 seconds
  Then I should receive a request
  And the request used the "Ruby Bugsnag Notifier" notifier
  And the request used payload v4 headers
  And the request contained the api key "a35a2a72bd230ac0aa0f52715bbdc6aa"
  And the event "unhandled" is true
<<<<<<< HEAD
  And the event "severity" equals "error"
  And the event "context" equals "jobs:work"
  And the event "severityReason.type" equals "unhandledExceptionMiddleware"
  And the event "severityReason.attributes.framework" equals "DelayedJob"
=======
  And the event "severity" is "error"
  And the event "context" is "TestModel.fail_with_args"
  And the event "severityReason.type" is "unhandledExceptionMiddleware"
  And the event "severityReason.attributes.framework" is "DelayedJob"
>>>>>>> 983685bb
  And the exception "errorClass" equals "RuntimeError"
  And the event "metaData.job.class" equals "Delayed::Backend::ActiveRecord::Job"
  And the event "metaData.job.id" is not null
  And the event "metaData.job.attempt" equals 1
  And the event "metaData.job.max_attempts" equals 1
  And the event "metaData.job.payload.display_name" equals "TestModel.fail_with_args"
  And the event "metaData.job.payload.method_name" equals "fail_with_args"
  And the payload field "events.0.metaData.job.payload.args" is an array with 1 element
  And the payload field "events.0.metaData.job.payload.args.0" equals "Test"

Scenario: A handled exception sends a report
  Given I set environment variable "RUBY_VERSION" to "2.5"
  And I start the service "delayed_job"
  And I run the command "bundle exec rails runner 'TestModel.delay.notify_with_args(\"Test\")'" on the service "delayed_job"
  And I wait for 5 seconds
  Then I should receive a request
  And the request used the "Ruby Bugsnag Notifier" notifier
  And the request used payload v4 headers
  And the request contained the api key "a35a2a72bd230ac0aa0f52715bbdc6aa"
  And the event "unhandled" is false
<<<<<<< HEAD
  And the event "severity" equals "warning"
  And the event "context" equals "jobs:work"
  And the event "severityReason.type" equals "handledException"
  And the exception "errorClass" equals "RuntimeError"
=======
  And the event "severity" is "warning"
  And the event "context" is "TestModel.notify_with_args"
  And the event "severityReason.type" is "handledException"
  And the exception "errorClass" equals "RuntimeError"
  And the event "metaData.job.class" equals "Delayed::Backend::ActiveRecord::Job"
  And the event "metaData.job.id" is not null
  And the event "metaData.job.attempt" equals 1
  And the event "metaData.job.max_attempts" equals 1
  And the event "metaData.job.payload.display_name" equals "TestModel.notify_with_args"
  And the event "metaData.job.payload.method_name" equals "notify_with_args"
  And the payload field "events.0.metaData.job.payload.args" is an array with 1 element
  And the payload field "events.0.metaData.job.payload.args.0" equals "Test"
>>>>>>> 983685bb
<|MERGE_RESOLUTION|>--- conflicted
+++ resolved
@@ -15,17 +15,10 @@
   And the request used payload v4 headers
   And the request contained the api key "a35a2a72bd230ac0aa0f52715bbdc6aa"
   And the event "unhandled" is true
-<<<<<<< HEAD
-  And the event "severity" equals "error"
-  And the event "context" equals "jobs:work"
-  And the event "severityReason.type" equals "unhandledExceptionMiddleware"
-  And the event "severityReason.attributes.framework" equals "DelayedJob"
-=======
   And the event "severity" is "error"
   And the event "context" is "TestModel.fail_with_args"
   And the event "severityReason.type" is "unhandledExceptionMiddleware"
   And the event "severityReason.attributes.framework" is "DelayedJob"
->>>>>>> 983685bb
   And the exception "errorClass" equals "RuntimeError"
   And the event "metaData.job.class" equals "Delayed::Backend::ActiveRecord::Job"
   And the event "metaData.job.id" is not null
@@ -46,12 +39,6 @@
   And the request used payload v4 headers
   And the request contained the api key "a35a2a72bd230ac0aa0f52715bbdc6aa"
   And the event "unhandled" is false
-<<<<<<< HEAD
-  And the event "severity" equals "warning"
-  And the event "context" equals "jobs:work"
-  And the event "severityReason.type" equals "handledException"
-  And the exception "errorClass" equals "RuntimeError"
-=======
   And the event "severity" is "warning"
   And the event "context" is "TestModel.notify_with_args"
   And the event "severityReason.type" is "handledException"
@@ -63,5 +50,4 @@
   And the event "metaData.job.payload.display_name" equals "TestModel.notify_with_args"
   And the event "metaData.job.payload.method_name" equals "notify_with_args"
   And the payload field "events.0.metaData.job.payload.args" is an array with 1 element
-  And the payload field "events.0.metaData.job.payload.args.0" equals "Test"
->>>>>>> 983685bb
+  And the payload field "events.0.metaData.job.payload.args.0" equals "Test"