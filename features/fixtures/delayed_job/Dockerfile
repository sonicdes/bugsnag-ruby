--- conflicted
+++ resolved
@@ -4,24 +4,14 @@
 WORKDIR /bugsnag
 COPY temp-bugsnag-lib ./
 
-<<<<<<< HEAD
-=======
 WORKDIR /usr/src/app
->>>>>>> baba3cf6
 COPY app/Gemfile /usr/src/app/
 RUN bundle install
 
 COPY app/ /usr/src/app
-<<<<<<< HEAD
-
-RUN bundle exec rails generate delayed_job:active_record
-RUN bundle exec rake db:migrate
-
-=======
 
 RUN bundle exec rake rails:update:bin
 RUN bundle exec bin/rails generate delayed_job:active_record
 RUN bundle exec rake db:migrate
 
->>>>>>> baba3cf6
 CMD ["bundle", "exec", "rake", "jobs:work"]