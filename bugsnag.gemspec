Gem::Specification.new do |s|
  s.name = "bugsnag"
  s.version = File.read("VERSION").strip

  s.authors = ["James Smith"]
  s.email = "james@bugsnag.com"

  s.description = "Ruby notifier for bugsnag.com"
  s.summary = "Ruby notifier for bugsnag.com"
  s.homepage = "http://github.com/bugsnag/bugsnag-ruby"
  s.licenses = ["MIT"]

  s.files = `git ls-files`.split("\n").reject {|file| file.start_with? "example/"}
  s.extra_rdoc_files = [
    "LICENSE.txt",
    "README.md",
    "CHANGELOG.md"
  ]
  s.require_paths = ["lib"]
  s.required_ruby_version = '>= 1.9.2'
<<<<<<< HEAD

  s.add_development_dependency 'rake', '~> 10.1.1'
  s.add_development_dependency 'rspec'
  s.add_development_dependency 'rdoc'
  s.add_development_dependency 'pry'
  s.add_development_dependency 'addressable', '~> 2.3.8'
  s.add_development_dependency 'webmock', '2.1.0'
  s.add_development_dependency 'delayed_job'
  s.add_development_dependency 'activesupport', '~> 4.2.10'
=======
>>>>>>> 3acaa309
end<|MERGE_RESOLUTION|>--- conflicted
+++ resolved
@@ -18,16 +18,4 @@
   ]
   s.require_paths = ["lib"]
   s.required_ruby_version = '>= 1.9.2'
-<<<<<<< HEAD
-
-  s.add_development_dependency 'rake', '~> 10.1.1'
-  s.add_development_dependency 'rspec'
-  s.add_development_dependency 'rdoc'
-  s.add_development_dependency 'pry'
-  s.add_development_dependency 'addressable', '~> 2.3.8'
-  s.add_development_dependency 'webmock', '2.1.0'
-  s.add_development_dependency 'delayed_job'
-  s.add_development_dependency 'activesupport', '~> 4.2.10'
-=======
->>>>>>> 3acaa309
 end