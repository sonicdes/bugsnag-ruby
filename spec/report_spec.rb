--- conflicted
+++ resolved
@@ -1071,14 +1071,7 @@
       expect(exception["message"]).to eq("'nil' was notified as an exception")
     }
   end
-
-<<<<<<< HEAD
-      stacktrace = exception["stacktrace"][0]
-      expect(stacktrace["lineNumber"]).to eq(1056)
-      expect(stacktrace["file"]).to end_with("spec/report_spec.rb")
-      expect(stacktrace["code"]["1055"]).to eq("  it 'uses an appropriate message if nil is notified' do")
-      expect(stacktrace["code"]["1056"]).to eq("    Bugsnag.notify(nil)")
-=======
+  
   it "includes bugsnag lines marked out of project" do
     notify_test_exception
     expect(Bugsnag).to have_sent_notification{ |payload, headers|
@@ -1105,7 +1098,6 @@
         frame_count = 7
       end
       expect(bugsnag_count).to equal frame_count
->>>>>>> c8938c9e
     }
   end
 
