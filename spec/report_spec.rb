--- conflicted
+++ resolved
@@ -1061,14 +1061,10 @@
       expect(exception["message"]).to eq("'nil' was notified as an exception")
 
       stacktrace = exception["stacktrace"][0]
-<<<<<<< HEAD
-      expect(stacktrace["lineNumber"]).to eq(1058)
-=======
-      expect(stacktrace["lineNumber"]).to eq(1047)
->>>>>>> 327dd014
+      expect(stacktrace["lineNumber"]).to eq(1056)
       expect(stacktrace["file"]).to end_with("spec/report_spec.rb")
-      expect(stacktrace["code"]["1046"]).to eq("  it 'uses an appropriate message if nil is notified' do")
-      expect(stacktrace["code"]["1047"]).to eq("    Bugsnag.notify(nil)")
+      expect(stacktrace["code"]["1055"]).to eq("  it 'uses an appropriate message if nil is notified' do")
+      expect(stacktrace["code"]["1056"]).to eq("    Bugsnag.notify(nil)")
     }
   end
 
