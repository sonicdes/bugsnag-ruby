# encoding: utf-8
require 'spec_helper'
require 'securerandom'
require 'ostruct'

module ActiveRecord; class RecordNotFound < RuntimeError; end; end
class NestedException < StandardError; attr_accessor :original_exception; end
class BugsnagTestExceptionWithMetaData < Exception; include Bugsnag::MetaData; end
class BugsnagSubclassTestException < BugsnagTestException; end

class Ruby21Exception < RuntimeError
  attr_accessor :cause
  def self.raise!(msg)
    e = new(msg)
    e.cause = $!
    raise e
  end
end

class JRubyException
  def self.raise!
    new.gloops
  end

  def gloops
    java.lang.System.out.printf(nil)
  end
end

describe Bugsnag::Report do
  it "should contain an api_key if one is set" do
    Bugsnag.notify(BugsnagTestException.new("It crashed"))

    expect(Bugsnag).to have_sent_notification{ |payload, headers|
      expect(headers["Bugsnag-Api-Key"]).to eq("c9d60ae4c7e70c4b6c4ebd3e8056d2b8")
      expect(payload["apiKey"]).to eq("c9d60ae4c7e70c4b6c4ebd3e8056d2b8")
    }
  end

  it "does not notify if api_key is not set" do
    Bugsnag.configuration.api_key = nil

    Bugsnag.notify(BugsnagTestException.new("It crashed"))

    expect(Bugsnag).not_to have_sent_notification
  end

  it "does not notify if api_key is empty" do
    Bugsnag.configuration.api_key = ""

    Bugsnag.notify(BugsnagTestException.new("It crashed"))

    expect(Bugsnag).not_to have_sent_notification
  end

  it "lets you override the api_key" do
    Bugsnag.notify(BugsnagTestException.new("It crashed")) do |report|
      report.api_key = "9d84383f9be2ca94902e45c756a9979d"
    end

    expect(Bugsnag).to have_sent_notification{ |payload, headers|
      expect(headers["Bugsnag-Api-Key"]).to eq("9d84383f9be2ca94902e45c756a9979d")
    }
  end

  it "lets you override the groupingHash" do

    Bugsnag.notify(BugsnagTestException.new("It crashed")) do |report|
      report.grouping_hash = "this is my grouping hash"
    end

    expect(Bugsnag).to have_sent_notification{ |payload, headers|
      event = get_event_from_payload(payload)
      expect(event["groupingHash"]).to eq("this is my grouping hash")
    }
  end

  it "uses the env variable apiKey" do
    ENV["BUGSNAG_API_KEY"] = "c9d60ae4c7e70c4b6c4ebd3e8056d2b9"

    Bugsnag.instance_variable_set(:@configuration, Bugsnag::Configuration.new)
    Bugsnag.configure do |config|
      config.release_stage = "production"
      config.delivery_method = :synchronous
    end

    Bugsnag.notify(BugsnagTestException.new("It crashed"))

    expect(Bugsnag).to have_sent_notification{ |payload, headers|
      expect(headers["Bugsnag-Api-Key"]).to eq("c9d60ae4c7e70c4b6c4ebd3e8056d2b9")
    }
  end

  it "has the right exception class" do
    Bugsnag.notify(BugsnagTestException.new("It crashed"))

    expect(Bugsnag).to have_sent_notification{ |payload, headers|
      exception = get_exception_from_payload(payload)
      expect(exception["errorClass"]).to eq("BugsnagTestException")
    }
  end

  it "has the right exception message" do
    Bugsnag.notify(BugsnagTestException.new("It crashed"))

    expect(Bugsnag).to have_sent_notification{ |payload, headers|
      exception = get_exception_from_payload(payload)
      expect(exception["message"]).to eq("It crashed")
    }
  end

  it "has a valid stacktrace" do
    Bugsnag.notify(BugsnagTestException.new("It crashed"))

    expect(Bugsnag).to have_sent_notification{ |payload, headers|
      exception = get_exception_from_payload(payload)
      expect(exception["stacktrace"].length).to be > 0
    }
  end

  it "uses correct unhandled defaults" do
    Bugsnag.notify(BugsnagTestException.new("It crashed"))

    expect(Bugsnag).to have_sent_notification{ |payload, headers|
      event = get_event_from_payload(payload)
      expect(event["unhandled"]).to be false
      expect(event["severity"]).to eq("warning")
      expect(event["severityReason"]).to eq({
        "type" => "handledException"
      })
    }
  end

  it "sets correct severityReason if severity is modified in a block" do
    Bugsnag.notify(BugsnagTestException.new("It crashed")) do |notification|
      notification.severity = "info"
    end
    expect(Bugsnag).to have_sent_notification{ |payload, headers|
      event = get_event_from_payload(payload)
      expect(event["unhandled"]).to be false
      expect(event["severity"]).to eq("info")
      expect(event["severityReason"]).to eq({
        "type" => "userCallbackSetSeverity"
      })
    }
  end

  it "sets correct severity and reason for specific error classes" do
    Bugsnag.notify(SignalException.new("TERM"))
    expect(Bugsnag).to have_sent_notification{ |payload, headers|
      event = get_event_from_payload(payload)
      expect(event["unhandled"]).to be false
      expect(event["severity"]).to eq("info")
      expect(event["severityReason"]).to eq({
        "type" => "errorClass",
        "attributes" => {
          "errorClass" => "SignalException"
        }
      })
    }
  end

  # TODO: nested context

  it "accepts tabs in overrides and adds them to metaData" do
    Bugsnag.notify(BugsnagTestException.new("It crashed")) do |report|
      report.meta_data.merge!({
        some_tab: {
          info: "here",
          data: "also here"
        }
      })
    end

    expect(Bugsnag).to have_sent_notification{ |payload, headers|
      event = get_event_from_payload(payload)
      expect(event["metaData"]["some_tab"]).to eq(
        "info" => "here",
        "data" => "also here"
      )
    }
  end

  it "accepts meta data from an exception that mixes in Bugsnag::MetaData" do
    exception = BugsnagTestExceptionWithMetaData.new("It crashed")
    exception.bugsnag_meta_data = {
      some_tab: {
        info: "here",
        data: "also here"
      }
    }

    Bugsnag.notify(exception)

    expect(Bugsnag).to have_sent_notification{ |payload, headers|
      event = get_event_from_payload(payload)
      expect(event["metaData"]["some_tab"]).to eq(
        "info" => "here",
        "data" => "also here"
      )
    }
  end

  it "removes tabs" do
    exception = BugsnagTestExceptionWithMetaData.new("It crashed")
    exception.bugsnag_meta_data = {
      :some_tab => {
        :info => "here",
        :data => "also here"
      }
    }

    Bugsnag.notify(exception) do |report|
      report.remove_tab(:some_tab)
    end

    expect(Bugsnag).to have_sent_notification{ |payload, headers|
      event = get_event_from_payload(payload)
      expect(event["metaData"]["some_tab"]).to be_nil
    }
  end

  it "ignores removing nil tabs" do
    exception = BugsnagTestExceptionWithMetaData.new("It crashed")
    exception.bugsnag_meta_data = {
      :some_tab => {
        :info => "here",
        :data => "also here"
      }
    }

    Bugsnag.notify(exception) do |report|
      report.remove_tab(nil)
    end

    expect(Bugsnag).to have_sent_notification{ |payload, headers|
      event = get_event_from_payload(payload)
      expect(event["metaData"]["some_tab"]).to eq(
        "info" => "here",
        "data" => "also here"
      )
    }
  end

  it "Creates a custom tab for metadata which is not a Hash" do
    exception = Exception.new("It crashed")

    Bugsnag.notify(exception) do |report|
      report.add_tab(:some_tab, "added")
    end

    expect(Bugsnag).to have_sent_notification{ |payload, headers|
      event = get_event_from_payload(payload)
      expect(event["metaData"]["custom"]).to eq(
        "some_tab" => "added",
      )
    }
  end

  it "accepts meta data from an exception that mixes in Bugsnag::MetaData, but override using the overrides" do
    exception = BugsnagTestExceptionWithMetaData.new("It crashed")
    exception.bugsnag_meta_data = {
      :some_tab => {
        :info => "here",
        :data => "also here"
      }
    }

    Bugsnag.notify(exception) do |report|
      report.add_tab(:some_tab, {:info => "overridden"})
    end

    expect(Bugsnag).to have_sent_notification{ |payload, headers|
      event = get_event_from_payload(payload)
      expect(event["metaData"]["some_tab"]).to eq(
        "info" => "overridden",
        "data" => "also here"
      )
    }
  end

  it "accepts user_id from an exception that mixes in Bugsnag::MetaData" do
    exception = BugsnagTestExceptionWithMetaData.new("It crashed")
    exception.bugsnag_user_id = "exception_user_id"

    Bugsnag.notify(exception)

    expect(Bugsnag).to have_sent_notification{ |payload, headers|
      event = get_event_from_payload(payload)
      expect(event["user"]["id"]).to eq("exception_user_id")
    }
  end

  it "accepts user_id from an exception that mixes in Bugsnag::MetaData, but override using the overrides" do
    exception = BugsnagTestExceptionWithMetaData.new("It crashed")
    exception.bugsnag_user_id = "exception_user_id"

    Bugsnag.notify(exception) do |report|
      report.user.merge!({:id => "override_user_id"})
    end

    expect(Bugsnag).to have_sent_notification{ |payload, headers|
      event = get_event_from_payload(payload)
      expect(event["user"]["id"]).to eq("override_user_id")
    }
  end

  it "accepts context from an exception that mixes in Bugsnag::MetaData" do
    exception = BugsnagTestExceptionWithMetaData.new("It crashed")
    exception.bugsnag_context = "exception_context"

    Bugsnag.notify(exception)

    expect(Bugsnag).to have_sent_notification{ |payload, headers|
      event = get_event_from_payload(payload)
      expect(event["context"]).to eq("exception_context")
    }
  end

  it "accepts grouping_hash from an exception that mixes in Bugsnag::MetaData" do
    exception = BugsnagTestExceptionWithMetaData.new("It crashed")
    exception.bugsnag_grouping_hash = "exception_hash"

    Bugsnag.notify(exception)

    expect(Bugsnag).to have_sent_notification{ |payload, headers|
      event = get_event_from_payload(payload)
      expect(event["groupingHash"]).to eq("exception_hash")
    }
  end

  it "accept contexts from an exception that mixes in Bugsnag::MetaData, but override using the overrides" do

    exception = BugsnagTestExceptionWithMetaData.new("It crashed")
    exception.bugsnag_context = "exception_context"

    Bugsnag.notify(exception) do |report|
      report.context = "override_context"
    end

    expect(Bugsnag).to have_sent_notification{ |payload, headers|
      event = get_event_from_payload(payload)
      expect(event["context"]).to eq("override_context")
    }
  end

  it "accepts meta_data in overrides (for backwards compatibility) and merge it into metaData" do
    Bugsnag.notify(BugsnagTestException.new("It crashed")) do |report|
      report.meta_data.merge!({
        some_tab: {
          info: "here",
          data: "also here"
        }
      })
    end

    expect(Bugsnag).to have_sent_notification{ |payload, headers|
      event = get_event_from_payload(payload)
      expect(event["metaData"]["some_tab"]).to eq(
        "info" => "here",
        "data" => "also here"
      )
    }
  end

  it "truncates large meta_data before sending" do
    Bugsnag.notify(BugsnagTestException.new("It crashed")) do |report|
      report.meta_data.merge!({
        some_tab: {
          giant: SecureRandom.hex(500_000/2),
          mega: SecureRandom.hex(500_000/2)
        }
      })
    end

    expect(Bugsnag).to have_sent_notification{ |payload, headers|
      # Truncated body should be no bigger than
      # 2 truncated hashes (4096*2) + rest of payload (20000)
      expect(::JSON.dump(payload).length).to be < 4096*2 + 20000
    }
  end

  it "truncates large messages before sending" do
    Bugsnag.notify(BugsnagTestException.new(SecureRandom.hex(500_000))) do |report|
      report.meta_data.merge!({
        some_tab: {
          giant: SecureRandom.hex(500_000/2),
          mega: SecureRandom.hex(500_000/2)
        }
      })
    end

    expect(Bugsnag).to have_sent_notification{ |payload, headers|
      # Truncated body should be no bigger than
      # 2 truncated hashes (4096*2) + rest of payload (20000)
      expect(::JSON.dump(payload).length).to be < 4096*2 + 20000
    }
  end

  it "truncate large stacktraces before sending" do
    ex = BugsnagTestException.new("It crashed")
    stacktrace = []
    5000.times {|i| stacktrace.push("/Some/path/rspec/example.rb:113:in `instance_eval'")}
    ex.set_backtrace(stacktrace)
    Bugsnag.notify(ex)

    expect(Bugsnag).to have_sent_notification{ |payload, headers|
      # Truncated body should be no bigger than
      # 400 stacktrace lines * approx 60 chars per line + rest of payload (20000)
      expect(::JSON.dump(payload).length).to be < 400*60 + 20000
    }
  end

  it "accepts a severity in overrides" do
    Bugsnag.notify(BugsnagTestException.new("It crashed")) do |report|
      report.severity = "info"
    end

    expect(Bugsnag).to have_sent_notification{ |payload, headers|
      event = get_event_from_payload(payload)
      expect(event["severity"]).to eq("info")
    }

  end

  it "defaults to warning severity" do
    Bugsnag.notify(BugsnagTestException.new("It crashed"))

    expect(Bugsnag).to have_sent_notification{ |payload, headers|
      event = get_event_from_payload(payload)
      expect(event["severity"]).to eq("warning")
    }
  end

  it "accepts a context in overrides" do
    Bugsnag.notify(BugsnagTestException.new("It crashed")) do |report|
      report.context = 'test_context'
    end

    expect(Bugsnag).to have_sent_notification{ |payload, headers|
      event = get_event_from_payload(payload)
      expect(event["context"]).to eq("test_context")
    }
  end

  it "accepts a user_id in overrides" do
    Bugsnag.notify(BugsnagTestException.new("It crashed")) do |report|
      report.user = {id: 'test_user'}
    end

    expect(Bugsnag).to have_sent_notification{ |payload, headers|
      event = get_event_from_payload(payload)
      expect(event["user"]["id"]).to eq("test_user")
    }
  end

  it "does not send an automatic notification if auto_notify is false" do
    Bugsnag.configure do |config|
      config.auto_notify = false
    end

    Bugsnag.notify(BugsnagTestException.new("It crashed"), true)

    expect(Bugsnag).not_to have_sent_notification
  end

  it "contains a release_stage" do
    Bugsnag.configure do |config|
      config.release_stage = "production"
    end

    Bugsnag.notify(BugsnagTestException.new("It crashed"))

    expect(Bugsnag).to have_sent_notification{ |payload, headers|
      event = get_event_from_payload(payload)
      expect(event["app"]["releaseStage"]).to eq("production")
    }
  end

  it "respects the notify_release_stages setting by not sending in development" do
    Bugsnag.configuration.notify_release_stages = ["production"]
    Bugsnag.configuration.release_stage = "development"

    Bugsnag.notify(BugsnagTestException.new("It crashed"))

    expect(Bugsnag).not_to have_sent_notification
  end

  it "respects the notify_release_stages setting when set" do
    Bugsnag.configuration.release_stage = "development"
    Bugsnag.configuration.notify_release_stages = ["development"]
    Bugsnag.notify(BugsnagTestException.new("It crashed"))

    expect(Bugsnag).to have_sent_notification{ |payload, headers|
      event = get_event_from_payload(payload)
      expect(event["exceptions"].length).to eq(1)
    }
  end

  it "uses the https://notify.bugsnag.com endpoint by default" do
    Bugsnag.notify(BugsnagTestException.new("It crashed"))

    expect(WebMock).to have_requested(:post, "https://notify.bugsnag.com")
  end

  it "does not mark the top-most stacktrace line as inProject if out of project" do
    Bugsnag.configuration.project_root = "/Random/location/here"
    Bugsnag.notify(BugsnagTestException.new("It crashed"))

    expect(Bugsnag).to have_sent_notification{ |payload, headers|
      exception = get_exception_from_payload(payload)
      expect(exception["stacktrace"].size).to be >= 1
      expect(exception["stacktrace"].first["inProject"]).to be_nil
    }
  end

  it "marks the top-most stacktrace line as inProject if necessary" do
    Bugsnag.configuration.project_root = File.expand_path File.dirname(__FILE__)
    Bugsnag.notify(BugsnagTestException.new("It crashed"))

    expect(Bugsnag).to have_sent_notification{ |payload, headers|
      exception = get_exception_from_payload(payload)
      expect(exception["stacktrace"].size).to be >= 1
      expect(exception["stacktrace"].first["inProject"]).to eq(true)
    }
  end

  it 'marks vendored stack frames as out-of-project' do
    project_root = File.expand_path File.dirname(__FILE__)
    Bugsnag.configuration.project_root = project_root

    ex = Exception.new('Division by zero')
    allow(ex).to receive (:backtrace) {[
      File.join(project_root, "vendor/strutils/lib/string.rb:508:in `splice'"),
      File.join(project_root, "vendors/strutils/lib/string.rb:508:in `splice'"),
      File.join(project_root, "lib/helpers/string.rb:32:in `splice'"),
      File.join(project_root, "lib/vendor/lib/article.rb:158:in `initialize'"),
      File.join(project_root, "lib/prog.rb:158:in `read_articles'"),
      File.join(project_root, ".bundle/strutils/lib.string.rb:508:in `splice'"),
      File.join(project_root, "abundle/article.rb:158:in `initialize'"),
      File.join(project_root, ".bundles/strutils/lib.string.rb:508:in `splice'"),
      File.join(project_root, "lib/.bundle/article.rb:158:in `initialize'"),
      "app.rb:10:in `main'",
      "(pry):3:in `__pry__'"
    ]}
    Bugsnag.notify(ex)
    expect(Bugsnag).to have_sent_notification{ |payload, headers|
      exception = get_exception_from_payload(payload)

      expect(exception["stacktrace"][0]["inProject"]).to be_nil
      expect(exception["stacktrace"][1]["inProject"]).to be true
      expect(exception["stacktrace"][2]["inProject"]).to be true
      expect(exception["stacktrace"][3]["inProject"]).to be true
      expect(exception["stacktrace"][4]["inProject"]).to be true
      expect(exception["stacktrace"][5]["inProject"]).to be_nil
      expect(exception["stacktrace"][6]["inProject"]).to be true
      expect(exception["stacktrace"][7]["inProject"]).to be true
      expect(exception["stacktrace"][8]["inProject"]).to be true
      expect(exception["stacktrace"][9]["inProject"]).to be_nil
      expect(exception["stacktrace"][10]["inProject"]).to be_nil
    }
  end

  it "adds app_version to the payload if it is set" do
    Bugsnag.configuration.app_version = "1.1.1"
    Bugsnag.notify(BugsnagTestException.new("It crashed"))

    expect(Bugsnag).to have_sent_notification{ |payload, headers|
      event = get_event_from_payload(payload)
      expect(event["app"]["version"]).to eq("1.1.1")
    }
  end

  it "filters params from all payload hashes if they are set in default meta_data_filters" do

    Bugsnag.notify(BugsnagTestException.new("It crashed")) do |report|
      report.meta_data.merge!({
        :request => {
          :params => {
            :password => "1234",
            :other_password => "12345",
            :other_data => "123456"
          },
          :cookie => "1234567890",
          :authorization => "token",
          :user_authorization => "token",
          :secret_key => "key",
          :user_secret => "key"
        }
      })
      report.meta_data.merge!({
        :session => {
          :"warden.user.user.key" => "1234",
          :"warden.user.foobar.key" => "1234",
          :"warden.user.test" => "1234"
        }
      })
    end

    expect(Bugsnag).to have_sent_notification{ |payload, headers|
      event = get_event_from_payload(payload)
      expect(event["metaData"]).not_to be_nil
      expect(event["metaData"]["request"]).not_to be_nil
      expect(event["metaData"]["request"]["params"]).not_to be_nil
      expect(event["metaData"]["request"]["params"]["password"]).to eq("[FILTERED]")
      expect(event["metaData"]["request"]["params"]["other_password"]).to eq("[FILTERED]")
      expect(event["metaData"]["request"]["params"]["other_data"]).to eq("123456")
      expect(event["metaData"]["request"]["cookie"]).to eq("[FILTERED]")
      expect(event["metaData"]["request"]["authorization"]).to eq("[FILTERED]")
      expect(event["metaData"]["request"]["user_authorization"]).to eq("[FILTERED]")
      expect(event["metaData"]["request"]["secret_key"]).to eq("[FILTERED]")
      expect(event["metaData"]["request"]["user_secret"]).to eq("[FILTERED]")
      expect(event["metaData"]["session"]).not_to be_nil
      expect(event["metaData"]["session"]["warden.user.user.key"]).to eq("[FILTERED]")
      expect(event["metaData"]["session"]["warden.user.foobar.key"]).to eq("[FILTERED]")
      expect(event["metaData"]["session"]["warden.user.test"]).to eq("1234")
    }
  end

  it "filters params from all payload hashes if they are added to meta_data_filters" do

    Bugsnag.configuration.meta_data_filters << "other_data"
    Bugsnag.notify(BugsnagTestException.new("It crashed")) do |report|
      report.meta_data.merge!({:request => {:params => {:password => "1234", :other_password => "123456", :other_data => "123456"}}})
    end

    expect(Bugsnag).to have_sent_notification{ |payload, headers|
      event = get_event_from_payload(payload)
      expect(event["metaData"]).not_to be_nil
      expect(event["metaData"]["request"]).not_to be_nil
      expect(event["metaData"]["request"]["params"]).not_to be_nil
      expect(event["metaData"]["request"]["params"]["password"]).to eq("[FILTERED]")
      expect(event["metaData"]["request"]["params"]["other_password"]).to eq("[FILTERED]")
      expect(event["metaData"]["request"]["params"]["other_data"]).to eq("[FILTERED]")
    }
  end

  it "filters params from all payload hashes if they are added to meta_data_filters as regex" do

    Bugsnag.configuration.meta_data_filters << /other_data/
    Bugsnag.notify(BugsnagTestException.new("It crashed")) do |report|
      report.meta_data.merge!({:request => {:params => {:password => "1234", :other_password => "123456", :other_data => "123456"}}})
    end

    expect(Bugsnag).to have_sent_notification{ |payload, headers|
      event = get_event_from_payload(payload)
      expect(event["metaData"]).not_to be_nil
      expect(event["metaData"]["request"]).not_to be_nil
      expect(event["metaData"]["request"]["params"]).not_to be_nil
      expect(event["metaData"]["request"]["params"]["password"]).to eq("[FILTERED]")
      expect(event["metaData"]["request"]["params"]["other_password"]).to eq("[FILTERED]")
      expect(event["metaData"]["request"]["params"]["other_data"]).to eq("[FILTERED]")
    }
  end

  it "filters params from all payload hashes if they are added to meta_data_filters as partial regex" do

    Bugsnag.configuration.meta_data_filters << /r_data/
    Bugsnag.notify(BugsnagTestException.new("It crashed")) do |report|
      report.meta_data.merge!({:request => {:params => {:password => "1234", :other_password => "123456", :other_data => "123456"}}})
    end

    expect(Bugsnag).to have_sent_notification{ |payload, headers|
      event = get_event_from_payload(payload)
      expect(event["metaData"]).not_to be_nil
      expect(event["metaData"]["request"]).not_to be_nil
      expect(event["metaData"]["request"]["params"]).not_to be_nil
      expect(event["metaData"]["request"]["params"]["password"]).to eq("[FILTERED]")
      expect(event["metaData"]["request"]["params"]["other_password"]).to eq("[FILTERED]")
      expect(event["metaData"]["request"]["params"]["other_data"]).to eq("[FILTERED]")
    }
  end

  it "does not filter params from payload hashes if their values are nil" do
    Bugsnag.notify(BugsnagTestException.new("It crashed")) do |report|
      report.meta_data.merge!({:request => {:params => {:nil_param => nil}}})
    end

    expect(Bugsnag).to have_sent_notification{ |payload, headers|
      event = get_event_from_payload(payload)
      expect(event["metaData"]).not_to be_nil
      expect(event["metaData"]["request"]).not_to be_nil
      expect(event["metaData"]["request"]["params"]).not_to be_nil
      expect(event["metaData"]["request"]["params"]).to have_key("nil_param")
    }
  end

  it "does not notify if report ignored" do
    Bugsnag.notify(BugsnagTestException.new("It crashed")) do |report|
      report.ignore!
    end

    expect(Bugsnag).not_to have_sent_notification
  end

  it "does not notify if the exception class is in the default ignore_classes list" do
    Bugsnag.configuration.ignore_classes << ActiveRecord::RecordNotFound
    Bugsnag.notify(ActiveRecord::RecordNotFound.new("It crashed"))

    expect(Bugsnag).not_to have_sent_notification
  end

  it "does not notify if the non-default exception class is added to the ignore_classes" do
    Bugsnag.configuration.ignore_classes << BugsnagTestException

    Bugsnag.notify(BugsnagTestException.new("It crashed"))

    expect(Bugsnag).not_to have_sent_notification
  end

  it "does not notify if exception's ancestor is an ignored class" do
    Bugsnag.configuration.ignore_classes << BugsnagTestException

    Bugsnag.notify(BugsnagSubclassTestException.new("It crashed"))

    expect(Bugsnag).not_to have_sent_notification
  end

  it "does not notify if any caused exception is an ignored class" do
    Bugsnag.configuration.ignore_classes << NestedException

    ex = NestedException.new("Self-referential exception")
    ex.original_exception = BugsnagTestException.new("It crashed")

    Bugsnag.notify(ex)

    expect(Bugsnag).not_to have_sent_notification
  end

  it "sends the cause of the exception" do
    begin
      begin
        raise "jiminey"
      rescue
        Ruby21Exception.raise! "cricket"
      end
    rescue
      Bugsnag.notify $!
    end

    expect(Bugsnag).to have_sent_notification{ |payload, headers|
      event = get_event_from_payload(payload)
      expect(event["exceptions"].size).to eq(2)
    }
  end

  it "does not unwrap the same exception twice" do
    ex = NestedException.new("Self-referential exception")
    ex.original_exception = ex

    Bugsnag.notify(ex)

    expect(Bugsnag).to have_sent_notification{ |payload, headers|
      event = get_event_from_payload(payload)
      expect(event["exceptions"].size).to eq(1)
    }
  end

  it "does not unwrap more than 5 exceptions" do

    first_ex = ex = NestedException.new("Deep exception")
    10.times do |idx|
      ex = ex.original_exception = NestedException.new("Deep exception #{idx}")
    end

    Bugsnag.notify(first_ex)
    expect(Bugsnag).to have_sent_notification{ |payload, headers|
      event = get_event_from_payload(payload)
      expect(event["exceptions"].size).to eq(5)
    }
  end

  it "calls to_exception on i18n error objects" do
    Bugsnag.notify(OpenStruct.new(:to_exception => BugsnagTestException.new("message")))

    expect(Bugsnag).to have_sent_notification{ |payload, headers|
      exception = get_exception_from_payload(payload)
      expect(exception["errorClass"]).to eq("BugsnagTestException")
      expect(exception["message"]).to eq("message")
    }
  end

  it "generates runtimeerror for non exceptions" do
    notify_test_exception

    expect(Bugsnag).to have_sent_notification{ |payload, headers|
      exception = get_exception_from_payload(payload)
      expect(exception["errorClass"]).to eq("RuntimeError")
      expect(exception["message"]).to eq("test message")
    }
  end

  it "supports unix-style paths in backtraces" do
    ex = BugsnagTestException.new("It crashed")
    ex.set_backtrace([
      "/Users/james/app/spec/notification_spec.rb:419",
      "/Some/path/rspec/example.rb:113:in `instance_eval'"
    ])

    Bugsnag.notify(ex)

    expect(Bugsnag).to have_sent_notification{ |payload, headers|
      exception = get_exception_from_payload(payload)
      expect(exception["stacktrace"].length).to eq(2)

      line = exception["stacktrace"][0]
      expect(line["file"]).to eq("/Users/james/app/spec/notification_spec.rb")
      expect(line["lineNumber"]).to eq(419)
      expect(line["method"]).to be nil

      line = exception["stacktrace"][1]
      expect(line["file"]).to eq("/Some/path/rspec/example.rb")
      expect(line["lineNumber"]).to eq(113)
      expect(line["method"]).to eq("instance_eval")
    }
  end

  it "supports windows-style paths in backtraces" do
    ex = BugsnagTestException.new("It crashed")
    ex.set_backtrace([
      "C:/projects/test/app/controllers/users_controller.rb:13:in `index'",
      "C:/ruby/1.9.1/gems/actionpack-2.3.10/filters.rb:638:in `block in run_before_filters'"
    ])

    Bugsnag.notify(ex)

    expect(Bugsnag).to have_sent_notification{ |payload, headers|
      exception = get_exception_from_payload(payload)
      expect(exception["stacktrace"].length).to eq(2)

      line = exception["stacktrace"][0]
      expect(line["file"]).to eq("C:/projects/test/app/controllers/users_controller.rb")
      expect(line["lineNumber"]).to eq(13)
      expect(line["method"]).to eq("index")

      line = exception["stacktrace"][1]
      expect(line["file"]).to eq("C:/ruby/1.9.1/gems/actionpack-2.3.10/filters.rb")
      expect(line["lineNumber"]).to eq(638)
      expect(line["method"]).to eq("block in run_before_filters")
    }
  end

  it "should fix invalid utf8" do
    invalid_data = "fl\xc3ff"
    invalid_data.force_encoding('BINARY') if invalid_data.respond_to?(:force_encoding)

    Bugsnag.notify(BugsnagTestException.new("It crashed")) do |report|
      report.meta_data.merge!({fluff: {fluff: invalid_data}})
    end

    expect(Bugsnag).to have_sent_notification{ |payload, headers|
      event = get_event_from_payload(payload)
      if defined?(Encoding::UTF_8)
        expect(event['metaData']['fluff']['fluff']).to match(/fl�ff/)
      else
        expect(event['metaData']['fluff']['fluff']).to match(/flff/)
      end
    }
  end

  if RUBY_VERSION < '2.3.0'
    it "should handle utf8 encoding errors in exceptions_list" do
      invalid_data = "\"foo\xEBbar\""
      invalid_data = invalid_data.force_encoding("utf-8") if invalid_data.respond_to?(:force_encoding)

      begin
        JSON.parse(invalid_data)
      rescue
        Bugsnag.notify $!
      end

      expect(Bugsnag).to have_sent_notification { |payload, headers|
        if defined?(Encoding::UTF_8)
          expect(payload.to_json).to match(/foo�bar/)
        else
          expect(payload.to_json).to match(/foobar/)
        end
      }
    end
  end

  it "should handle utf8 encoding errors in notification context" do
    invalid_data = "\"foo\xEBbar\""
    invalid_data = invalid_data.force_encoding("utf-8") if invalid_data.respond_to?(:force_encoding)

    begin
      raise
    rescue
      Bugsnag.notify($!) do |report|
        report.context = invalid_data
      end
    end

    expect(Bugsnag).to have_sent_notification { |payload, headers|
      if defined?(Encoding::UTF_8)
        expect(payload.to_json).to match(/foo�bar/)
      else
        expect(payload.to_json).to match(/foobar/)
      end
    }
  end

  it "should handle utf8 encoding errors in notification app fields" do
    invalid_data = "\"foo\xEBbar\""
    invalid_data = invalid_data.force_encoding("utf-8") if invalid_data.respond_to?(:force_encoding)

    Bugsnag.configuration.app_version = invalid_data
    Bugsnag.configuration.release_stage = invalid_data
    Bugsnag.configuration.app_type = invalid_data

    begin
      raise
    rescue
      Bugsnag.notify $!
    end

    expect(Bugsnag).to have_sent_notification { |payload, headers|
      if defined?(Encoding::UTF_8)
        expect(payload.to_json).to match(/foo�bar/)
      else
        expect(payload.to_json).to match(/foobar/)
      end
    }
  end

  it "should handle utf8 encoding errors in grouping_hash" do
    invalid_data = "\"foo\xEBbar\""
    invalid_data = invalid_data.force_encoding("utf-8") if invalid_data.respond_to?(:force_encoding)

    Bugsnag.before_notify_callbacks << lambda do |notif|
      notif.grouping_hash = invalid_data
    end

    begin
      raise
    rescue
      Bugsnag.notify $!
    end

    expect(Bugsnag).to have_sent_notification { |payload, headers|
      if defined?(Encoding::UTF_8)
        expect(payload.to_json).to match(/foo�bar/)
      else
        expect(payload.to_json).to match(/foobar/)
      end
    }
  end

  it "should handle utf8 encoding errors in notification user fields" do
    invalid_data = "\"foo\xEBbar\""
    invalid_data = invalid_data.force_encoding("utf-8") if invalid_data.respond_to?(:force_encoding)

    Bugsnag.before_notify_callbacks << lambda do |notif|
      notif.user = {
        :email => "#{invalid_data}@foo.com",
        :name => invalid_data
      }
    end

    begin
      raise
    rescue
      Bugsnag.notify $!
    end

    expect(Bugsnag).to have_sent_notification { |payload, headers|
      if defined?(Encoding::UTF_8)
        expect(payload.to_json).to match(/foo�bar/)
      else
        expect(payload.to_json).to match(/foobar/)
      end
    }
  end

  it 'should handle exceptions with empty backtrace' do
    begin
      err = RuntimeError.new
      err.set_backtrace([])
      raise err
    rescue
      Bugsnag.notify $!
    end

    expect(Bugsnag).to have_sent_notification { |payload, headers|
      exception = get_exception_from_payload(payload)
      expect(exception['stacktrace'].size).to be > 0
    }
  end

  it 'should use defaults when notify is called' do
    Bugsnag.notify(BugsnagTestException.new("It crashed"))

    expect(Bugsnag).to have_sent_notification{ |payload, headers|
      event = payload["events"][0]
      expect(event["unhandled"]).to be false
      expect(event["severityReason"]).to eq({"type" => "handledException"})
    }
  end

  it 'should attach severity reason through a block when auto_notify is true' do
    Bugsnag.notify(BugsnagTestException.new("It crashed"), true) do |report|
      report.severity_reason = {
        :type => "middleware_handler",
        :attributes => {
          :name => "middleware_test"
        }
      }
    end

    expect(Bugsnag).to have_sent_notification{ |payload, headers|
      event = payload["events"][0]
      expect(event["severityReason"]).to eq(
        {
          "type" => "middleware_handler",
          "attributes" => {
            "name" => "middleware_test"
          }
        }
      )
      expect(event["unhandled"]).to be true
    }
  end

  it 'should not attach severity reason from callback when auto_notify is false' do
    Bugsnag.notify(BugsnagTestException.new("It crashed")) do |report|
      report.severity_reason = {
        :type => "middleware_handler",
        :attributes => {
          :name => "middleware_test"
        }
      }
    end

    expect(Bugsnag).to have_sent_notification{ |payload, headers|
      event = payload["events"][0]
      expect(event["unhandled"]).to be false
      expect(event["severityReason"]).to eq({"type" => "handledException"})
    }
  end

  it 'does not notify if skip_bugsnag is true' do
    exception = BugsnagTestException.new("It crashed")
    exception.skip_bugsnag = true
    Bugsnag.notify(exception)
    expect(Bugsnag).not_to have_sent_notification
  end

<<<<<<< HEAD
  it 'contains a ruby version' do
    Bugsnag.notify(BugsnagTestException.new("It crashed"))

    expect(Bugsnag).to have_sent_notification{ |payload, headers|
      event = get_event_from_payload(payload)
      expect(event["app"]["rubyVersion"]).to eq(RUBY_VERSION)
=======
  it 'uses an appropriate message if nil is notified' do
    Bugsnag.notify(nil)
    expect(Bugsnag).to have_sent_notification{ |payload, headers|
      event = payload["events"][0]
      exception = event["exceptions"][0]
      expect(exception["errorClass"]).to eq("RuntimeError")
      expect(exception["message"]).to eq("'nil' was notified as an exception")

      stacktrace = exception["stacktrace"][0]
      expect(stacktrace["lineNumber"]).to eq(1049)
      expect(stacktrace["file"]).to end_with("spec/report_spec.rb")
      expect(stacktrace["code"]["1048"]).to eq("  it 'uses an appropriate message if nil is notified' do")
      expect(stacktrace["code"]["1049"]).to eq("    Bugsnag.notify(nil)")
>>>>>>> 53f8443d
    }
  end

  if defined?(JRUBY_VERSION)

    it "should work with java.lang.Throwables" do
      begin
        JRubyException.raise!
      rescue
        Bugsnag.notify $!
      end

      expect(Bugsnag).to have_sent_notification{ |payload, headers|
        exception = get_exception_from_payload(payload)
        expect(exception["errorClass"]).to eq('Java::JavaLang::NullPointerException')
        expect(exception["message"]).to eq("")
        expect(exception["stacktrace"].size).to be > 0
      }
    end
  end
end<|MERGE_RESOLUTION|>--- conflicted
+++ resolved
@@ -1045,14 +1045,15 @@
     expect(Bugsnag).not_to have_sent_notification
   end
 
-<<<<<<< HEAD
   it 'contains a ruby version' do
     Bugsnag.notify(BugsnagTestException.new("It crashed"))
 
     expect(Bugsnag).to have_sent_notification{ |payload, headers|
       event = get_event_from_payload(payload)
       expect(event["app"]["rubyVersion"]).to eq(RUBY_VERSION)
-=======
+    }
+  end
+
   it 'uses an appropriate message if nil is notified' do
     Bugsnag.notify(nil)
     expect(Bugsnag).to have_sent_notification{ |payload, headers|
@@ -1066,7 +1067,6 @@
       expect(stacktrace["file"]).to end_with("spec/report_spec.rb")
       expect(stacktrace["code"]["1048"]).to eq("  it 'uses an appropriate message if nil is notified' do")
       expect(stacktrace["code"]["1049"]).to eq("    Bugsnag.notify(nil)")
->>>>>>> 53f8443d
     }
   end
 
