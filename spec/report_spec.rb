# encoding: utf-8
require 'spec_helper'
require 'securerandom'
require 'ostruct'

module ActiveRecord; class RecordNotFound < RuntimeError; end; end
class NestedException < StandardError; attr_accessor :original_exception; end
class BugsnagTestExceptionWithMetaData < Exception; include Bugsnag::MetaData; end
class BugsnagSubclassTestException < BugsnagTestException; end

class Ruby21Exception < RuntimeError
  attr_accessor :cause
  def self.raise!(msg)
    e = new(msg)
    e.cause = $!
    raise e
  end
end

class JRubyException
  def self.raise!
    new.gloops
  end

  def gloops
    java.lang.System.out.printf(nil)
  end
end

describe Bugsnag::Report do
  it "should contain an api_key if one is set" do
    Bugsnag.notify(BugsnagTestException.new("It crashed"))

    expect(Bugsnag).to have_sent_notification{ |payload, headers|
      expect(headers["Bugsnag-Api-Key"]).to eq("c9d60ae4c7e70c4b6c4ebd3e8056d2b8")
      expect(payload["apiKey"]).to eq("c9d60ae4c7e70c4b6c4ebd3e8056d2b8")
    }
  end

  it "does not notify if api_key is not set" do
    Bugsnag.configuration.api_key = nil

    Bugsnag.notify(BugsnagTestException.new("It crashed"))

    expect(Bugsnag).not_to have_sent_notification
  end

  it "does not notify if api_key is empty" do
    Bugsnag.configuration.api_key = ""

    Bugsnag.notify(BugsnagTestException.new("It crashed"))

    expect(Bugsnag).not_to have_sent_notification
  end

  it "lets you override the api_key" do
    Bugsnag.notify(BugsnagTestException.new("It crashed")) do |report|
      report.api_key = "9d84383f9be2ca94902e45c756a9979d"
    end

    expect(Bugsnag).to have_sent_notification{ |payload, headers|
      expect(headers["Bugsnag-Api-Key"]).to eq("9d84383f9be2ca94902e45c756a9979d")
    }
  end

  it "lets you override the groupingHash" do

    Bugsnag.notify(BugsnagTestException.new("It crashed")) do |report|
      report.grouping_hash = "this is my grouping hash"
    end

    expect(Bugsnag).to have_sent_notification{ |payload, headers|
      event = get_event_from_payload(payload)
      expect(event["groupingHash"]).to eq("this is my grouping hash")
    }
  end

  it "uses the env variable apiKey" do
    ENV["BUGSNAG_API_KEY"] = "c9d60ae4c7e70c4b6c4ebd3e8056d2b9"

    Bugsnag.instance_variable_set(:@configuration, Bugsnag::Configuration.new)
    Bugsnag.configure do |config|
      config.release_stage = "production"
      config.delivery_method = :synchronous
    end

    Bugsnag.notify(BugsnagTestException.new("It crashed"))

    expect(Bugsnag).to have_sent_notification{ |payload, headers|
      expect(headers["Bugsnag-Api-Key"]).to eq("c9d60ae4c7e70c4b6c4ebd3e8056d2b9")
    }
  end

  it "has the right exception class" do
    Bugsnag.notify(BugsnagTestException.new("It crashed"))

    expect(Bugsnag).to have_sent_notification{ |payload, headers|
      exception = get_exception_from_payload(payload)
      expect(exception["errorClass"]).to eq("BugsnagTestException")
    }
  end

  it "has the right exception message" do
    Bugsnag.notify(BugsnagTestException.new("It crashed"))

    expect(Bugsnag).to have_sent_notification{ |payload, headers|
      exception = get_exception_from_payload(payload)
      expect(exception["message"]).to eq("It crashed")
    }
  end

  it "has a valid stacktrace" do
    Bugsnag.notify(BugsnagTestException.new("It crashed"))

    expect(Bugsnag).to have_sent_notification{ |payload, headers|
      exception = get_exception_from_payload(payload)
      expect(exception["stacktrace"].length).to be > 0
    }
  end

<<<<<<< HEAD
  it "attaches added breadcrumbs" do
    Bugsnag.leave_breadcrumb("Test", Bugsnag::Breadcrumbs::MANUAL_TYPE, {:foo => "foo", :bar => "bar"})
    Bugsnag.notify(BugsnagTestException.new("It crashed"))
    expect(Bugsnag).to have_sent_notification{ |payload|
      breadcrumb = get_breadcrumb_from_payload(payload)
      expect(breadcrumb).to include("name" => "Test")
      expect(breadcrumb).to include("type" => Bugsnag::Breadcrumbs::MANUAL_TYPE)
      expect(breadcrumb).to include("timestamp" => be_a_kind_of(String))
      expect(breadcrumb).to include("metaData" => {"foo" => "foo", "bar" => "bar"})
    }
  end

=======
  it "uses correct unhandled defaults" do
    Bugsnag.notify(BugsnagTestException.new("It crashed"))

    expect(Bugsnag).to have_sent_notification{ |payload, headers|
      event = get_event_from_payload(payload)
      expect(event["unhandled"]).to be false
      expect(event["severity"]).to eq("warning")
      expect(event["severityReason"]).to eq({
        "type" => "handledException"
      })
    }
  end

  it "sets correct severityReason if severity is modified in a block" do
    Bugsnag.notify(BugsnagTestException.new("It crashed")) do |notification|
      notification.severity = "info"
    end
    expect(Bugsnag).to have_sent_notification{ |payload, headers|
      event = get_event_from_payload(payload)
      expect(event["unhandled"]).to be false
      expect(event["severity"]).to eq("info")
      expect(event["severityReason"]).to eq({
        "type" => "userCallbackSetSeverity"
      })
    }
  end

  it "sets correct severity and reason for specific error classes" do
    Bugsnag.notify(SignalException.new("TERM"))
    expect(Bugsnag).to have_sent_notification{ |payload, headers|
      event = get_event_from_payload(payload)
      expect(event["unhandled"]).to be false
      expect(event["severity"]).to eq("info")
      expect(event["severityReason"]).to eq({
        "type" => "errorClass",
        "attributes" => {
          "errorClass" => "SignalException"
        }
      })
    }
  end

  # TODO: nested context

>>>>>>> ec71cb0e
  it "accepts tabs in overrides and adds them to metaData" do
    Bugsnag.notify(BugsnagTestException.new("It crashed")) do |report|
      report.meta_data.merge!({
        some_tab: {
          info: "here",
          data: "also here"
        }
      })
    end

    expect(Bugsnag).to have_sent_notification{ |payload, headers|
      event = get_event_from_payload(payload)
      expect(event["metaData"]["some_tab"]).to eq(
        "info" => "here",
        "data" => "also here"
      )
    }
  end

  it "accepts meta data from an exception that mixes in Bugsnag::MetaData" do
    exception = BugsnagTestExceptionWithMetaData.new("It crashed")
    exception.bugsnag_meta_data = {
      some_tab: {
        info: "here",
        data: "also here"
      }
    }

    Bugsnag.notify(exception)

    expect(Bugsnag).to have_sent_notification{ |payload, headers|
      event = get_event_from_payload(payload)
      expect(event["metaData"]["some_tab"]).to eq(
        "info" => "here",
        "data" => "also here"
      )
    }
  end

  it "removes tabs" do
    exception = BugsnagTestExceptionWithMetaData.new("It crashed")
    exception.bugsnag_meta_data = {
      :some_tab => {
        :info => "here",
        :data => "also here"
      }
    }

    Bugsnag.notify(exception) do |report|
      report.remove_tab(:some_tab)
    end

    expect(Bugsnag).to have_sent_notification{ |payload, headers|
      event = get_event_from_payload(payload)
      expect(event["metaData"]["some_tab"]).to be_nil
    }
  end

  it "ignores removing nil tabs" do
    exception = BugsnagTestExceptionWithMetaData.new("It crashed")
    exception.bugsnag_meta_data = {
      :some_tab => {
        :info => "here",
        :data => "also here"
      }
    }

    Bugsnag.notify(exception) do |report|
      report.remove_tab(nil)
    end

    expect(Bugsnag).to have_sent_notification{ |payload, headers|
      event = get_event_from_payload(payload)
      expect(event["metaData"]["some_tab"]).to eq(
        "info" => "here",
        "data" => "also here"
      )
    }
  end

  it "Creates a custom tab for metadata which is not a Hash" do
    exception = Exception.new("It crashed")

    Bugsnag.notify(exception) do |report|
      report.add_tab(:some_tab, "added")
    end

    expect(Bugsnag).to have_sent_notification{ |payload, headers|
      event = get_event_from_payload(payload)
      expect(event["metaData"]["custom"]).to eq(
        "some_tab" => "added",
      )
    }
  end

  it "accepts meta data from an exception that mixes in Bugsnag::MetaData, but override using the overrides" do
    exception = BugsnagTestExceptionWithMetaData.new("It crashed")
    exception.bugsnag_meta_data = {
      :some_tab => {
        :info => "here",
        :data => "also here"
      }
    }

    Bugsnag.notify(exception) do |report|
      report.add_tab(:some_tab, {:info => "overridden"})
    end

    expect(Bugsnag).to have_sent_notification{ |payload, headers|
      event = get_event_from_payload(payload)
      expect(event["metaData"]["some_tab"]).to eq(
        "info" => "overridden",
        "data" => "also here"
      )
    }
  end

  it "accepts user_id from an exception that mixes in Bugsnag::MetaData" do
    exception = BugsnagTestExceptionWithMetaData.new("It crashed")
    exception.bugsnag_user_id = "exception_user_id"

    Bugsnag.notify(exception)

    expect(Bugsnag).to have_sent_notification{ |payload, headers|
      event = get_event_from_payload(payload)
      expect(event["user"]["id"]).to eq("exception_user_id")
    }
  end

  it "accepts user_id from an exception that mixes in Bugsnag::MetaData, but override using the overrides" do
    exception = BugsnagTestExceptionWithMetaData.new("It crashed")
    exception.bugsnag_user_id = "exception_user_id"

    Bugsnag.notify(exception) do |report|
      report.user.merge!({:id => "override_user_id"})
    end

    expect(Bugsnag).to have_sent_notification{ |payload, headers|
      event = get_event_from_payload(payload)
      expect(event["user"]["id"]).to eq("override_user_id")
    }
  end

  it "accepts context from an exception that mixes in Bugsnag::MetaData" do
    exception = BugsnagTestExceptionWithMetaData.new("It crashed")
    exception.bugsnag_context = "exception_context"

    Bugsnag.notify(exception)

    expect(Bugsnag).to have_sent_notification{ |payload, headers|
      event = get_event_from_payload(payload)
      expect(event["context"]).to eq("exception_context")
    }
  end

  it "accepts grouping_hash from an exception that mixes in Bugsnag::MetaData" do
    exception = BugsnagTestExceptionWithMetaData.new("It crashed")
    exception.bugsnag_grouping_hash = "exception_hash"

    Bugsnag.notify(exception)

    expect(Bugsnag).to have_sent_notification{ |payload, headers|
      event = get_event_from_payload(payload)
      expect(event["groupingHash"]).to eq("exception_hash")
    }
  end

  it "accept contexts from an exception that mixes in Bugsnag::MetaData, but override using the overrides" do

    exception = BugsnagTestExceptionWithMetaData.new("It crashed")
    exception.bugsnag_context = "exception_context"

    Bugsnag.notify(exception) do |report|
      report.context = "override_context"
    end

    expect(Bugsnag).to have_sent_notification{ |payload, headers|
      event = get_event_from_payload(payload)
      expect(event["context"]).to eq("override_context")
    }
  end

  it "accepts meta_data in overrides (for backwards compatibility) and merge it into metaData" do
    Bugsnag.notify(BugsnagTestException.new("It crashed")) do |report|
      report.meta_data.merge!({
        some_tab: {
          info: "here",
          data: "also here"
        }
      })
    end

    expect(Bugsnag).to have_sent_notification{ |payload, headers|
      event = get_event_from_payload(payload)
      expect(event["metaData"]["some_tab"]).to eq(
        "info" => "here",
        "data" => "also here"
      )
    }
  end

  it "truncates large meta_data before sending" do
    Bugsnag.notify(BugsnagTestException.new("It crashed")) do |report|
      report.meta_data.merge!({
        some_tab: {
          giant: SecureRandom.hex(500_000/2),
          mega: SecureRandom.hex(500_000/2)
        }
      })
    end

    expect(Bugsnag).to have_sent_notification{ |payload, headers|
      # Truncated body should be no bigger than
      # 2 truncated hashes (4096*2) + rest of payload (20000)
      expect(::JSON.dump(payload).length).to be < 4096*2 + 20000
    }
  end

  it "truncates large messages before sending" do
    Bugsnag.notify(BugsnagTestException.new(SecureRandom.hex(500_000))) do |report|
      report.meta_data.merge!({
        some_tab: {
          giant: SecureRandom.hex(500_000/2),
          mega: SecureRandom.hex(500_000/2)
        }
      })
    end

    expect(Bugsnag).to have_sent_notification{ |payload, headers|
      # Truncated body should be no bigger than
      # 2 truncated hashes (4096*2) + rest of payload (20000)
      expect(::JSON.dump(payload).length).to be < 4096*2 + 20000
    }
  end

  it "truncate large stacktraces before sending" do
    ex = BugsnagTestException.new("It crashed")
    stacktrace = []
    5000.times {|i| stacktrace.push("/Some/path/rspec/example.rb:113:in `instance_eval'")}
    ex.set_backtrace(stacktrace)
    Bugsnag.notify(ex)

    expect(Bugsnag).to have_sent_notification{ |payload, headers|
      # Truncated body should be no bigger than
      # 400 stacktrace lines * approx 60 chars per line + rest of payload (20000)
      expect(::JSON.dump(payload).length).to be < 400*60 + 20000
    }
  end

  it "accepts a severity in overrides" do
    Bugsnag.notify(BugsnagTestException.new("It crashed")) do |report|
      report.severity = "info"
    end

    expect(Bugsnag).to have_sent_notification{ |payload, headers|
      event = get_event_from_payload(payload)
      expect(event["severity"]).to eq("info")
    }

  end

  it "defaults to warning severity" do
    Bugsnag.notify(BugsnagTestException.new("It crashed"))

    expect(Bugsnag).to have_sent_notification{ |payload, headers|
      event = get_event_from_payload(payload)
      expect(event["severity"]).to eq("warning")
    }
  end

  it "accepts a context in overrides" do
    Bugsnag.notify(BugsnagTestException.new("It crashed")) do |report|
      report.context = 'test_context'
    end

    expect(Bugsnag).to have_sent_notification{ |payload, headers|
      event = get_event_from_payload(payload)
      expect(event["context"]).to eq("test_context")
    }
  end

  it "accepts a user_id in overrides" do
    Bugsnag.notify(BugsnagTestException.new("It crashed")) do |report|
      report.user = {id: 'test_user'}
    end

    expect(Bugsnag).to have_sent_notification{ |payload, headers|
      event = get_event_from_payload(payload)
      expect(event["user"]["id"]).to eq("test_user")
    }
  end

  it "does not send an automatic notification if auto_notify is false" do
    Bugsnag.configure do |config|
      config.auto_notify = false
    end

    Bugsnag.notify(BugsnagTestException.new("It crashed"), true)

    expect(Bugsnag).not_to have_sent_notification
  end

  it "contains a release_stage" do
    Bugsnag.configure do |config|
      config.release_stage = "production"
    end

    Bugsnag.notify(BugsnagTestException.new("It crashed"))

    expect(Bugsnag).to have_sent_notification{ |payload, headers|
      event = get_event_from_payload(payload)
      expect(event["app"]["releaseStage"]).to eq("production")
    }
  end

  it "respects the notify_release_stages setting by not sending in development" do
    Bugsnag.configuration.notify_release_stages = ["production"]
    Bugsnag.configuration.release_stage = "development"

    Bugsnag.notify(BugsnagTestException.new("It crashed"))

    expect(Bugsnag).not_to have_sent_notification
  end

  it "respects the notify_release_stages setting when set" do
    Bugsnag.configuration.release_stage = "development"
    Bugsnag.configuration.notify_release_stages = ["development"]
    Bugsnag.notify(BugsnagTestException.new("It crashed"))

    expect(Bugsnag).to have_sent_notification{ |payload, headers|
      event = get_event_from_payload(payload)
      expect(event["exceptions"].length).to eq(1)
    }
  end

  it "uses the https://notify.bugsnag.com endpoint by default" do
    Bugsnag.notify(BugsnagTestException.new("It crashed"))

    expect(WebMock).to have_requested(:post, "https://notify.bugsnag.com")
  end

  it "does not mark the top-most stacktrace line as inProject if out of project" do
    Bugsnag.configuration.project_root = "/Random/location/here"
    Bugsnag.notify(BugsnagTestException.new("It crashed"))

    expect(Bugsnag).to have_sent_notification{ |payload, headers|
      exception = get_exception_from_payload(payload)
      expect(exception["stacktrace"].size).to be >= 1
      expect(exception["stacktrace"].first["inProject"]).to be_nil
    }
  end

  it "marks the top-most stacktrace line as inProject if necessary" do
    Bugsnag.configuration.project_root = File.expand_path File.dirname(__FILE__)
    Bugsnag.notify(BugsnagTestException.new("It crashed"))

    expect(Bugsnag).to have_sent_notification{ |payload, headers|
      exception = get_exception_from_payload(payload)
      expect(exception["stacktrace"].size).to be >= 1
      expect(exception["stacktrace"].first["inProject"]).to eq(true)
    }
  end

  it 'marks vendored stack frames as out-of-project' do
    project_root = File.expand_path File.dirname(__FILE__)
    Bugsnag.configuration.project_root = project_root

    ex = Exception.new('Division by zero')
    allow(ex).to receive (:backtrace) {[
      File.join(project_root, "vendor/strutils/lib/string.rb:508:in `splice'"),
      File.join(project_root, "vendors/strutils/lib/string.rb:508:in `splice'"),
      File.join(project_root, "lib/helpers/string.rb:32:in `splice'"),
      File.join(project_root, "lib/vendor/lib/article.rb:158:in `initialize'"),
      File.join(project_root, "lib/prog.rb:158:in `read_articles'"),
      File.join(project_root, ".bundle/strutils/lib.string.rb:508:in `splice'"),
      File.join(project_root, "abundle/article.rb:158:in `initialize'"),
      File.join(project_root, ".bundles/strutils/lib.string.rb:508:in `splice'"),
      File.join(project_root, "lib/.bundle/article.rb:158:in `initialize'"),
      "app.rb:10:in `main'",
      "(pry):3:in `__pry__'"
    ]}
    Bugsnag.notify(ex)
    expect(Bugsnag).to have_sent_notification{ |payload, headers|
      exception = get_exception_from_payload(payload)

      expect(exception["stacktrace"][0]["inProject"]).to be_nil
      expect(exception["stacktrace"][1]["inProject"]).to be true
      expect(exception["stacktrace"][2]["inProject"]).to be true
      expect(exception["stacktrace"][3]["inProject"]).to be true
      expect(exception["stacktrace"][4]["inProject"]).to be true
      expect(exception["stacktrace"][5]["inProject"]).to be_nil
      expect(exception["stacktrace"][6]["inProject"]).to be true
      expect(exception["stacktrace"][7]["inProject"]).to be true
      expect(exception["stacktrace"][8]["inProject"]).to be true
      expect(exception["stacktrace"][9]["inProject"]).to be_nil
      expect(exception["stacktrace"][10]["inProject"]).to be_nil
    }
  end

  it "adds app_version to the payload if it is set" do
    Bugsnag.configuration.app_version = "1.1.1"
    Bugsnag.notify(BugsnagTestException.new("It crashed"))

    expect(Bugsnag).to have_sent_notification{ |payload, headers|
      event = get_event_from_payload(payload)
      expect(event["app"]["version"]).to eq("1.1.1")
    }
  end

  it "filters params from all payload hashes if they are set in default meta_data_filters" do

    Bugsnag.notify(BugsnagTestException.new("It crashed")) do |report|
      report.meta_data.merge!({:request => {:params => {:password => "1234", :other_password => "12345", :other_data => "123456"}}})
    end

    expect(Bugsnag).to have_sent_notification{ |payload, headers|
      event = get_event_from_payload(payload)
      expect(event["metaData"]).not_to be_nil
      expect(event["metaData"]["request"]).not_to be_nil
      expect(event["metaData"]["request"]["params"]).not_to be_nil
      expect(event["metaData"]["request"]["params"]["password"]).to eq("[FILTERED]")
      expect(event["metaData"]["request"]["params"]["other_password"]).to eq("[FILTERED]")
      expect(event["metaData"]["request"]["params"]["other_data"]).to eq("123456")
    }
  end

  it "filters params from all payload hashes if they are added to meta_data_filters" do

    Bugsnag.configuration.meta_data_filters << "other_data"
    Bugsnag.notify(BugsnagTestException.new("It crashed")) do |report|
      report.meta_data.merge!({:request => {:params => {:password => "1234", :other_password => "123456", :other_data => "123456"}}})
    end

    expect(Bugsnag).to have_sent_notification{ |payload, headers|
      event = get_event_from_payload(payload)
      expect(event["metaData"]).not_to be_nil
      expect(event["metaData"]["request"]).not_to be_nil
      expect(event["metaData"]["request"]["params"]).not_to be_nil
      expect(event["metaData"]["request"]["params"]["password"]).to eq("[FILTERED]")
      expect(event["metaData"]["request"]["params"]["other_password"]).to eq("[FILTERED]")
      expect(event["metaData"]["request"]["params"]["other_data"]).to eq("[FILTERED]")
    }
  end

  it "filters params from all payload hashes if they are added to meta_data_filters as regex" do

    Bugsnag.configuration.meta_data_filters << /other_data/
    Bugsnag.notify(BugsnagTestException.new("It crashed")) do |report|
      report.meta_data.merge!({:request => {:params => {:password => "1234", :other_password => "123456", :other_data => "123456"}}})
    end

    expect(Bugsnag).to have_sent_notification{ |payload, headers|
      event = get_event_from_payload(payload)
      expect(event["metaData"]).not_to be_nil
      expect(event["metaData"]["request"]).not_to be_nil
      expect(event["metaData"]["request"]["params"]).not_to be_nil
      expect(event["metaData"]["request"]["params"]["password"]).to eq("[FILTERED]")
      expect(event["metaData"]["request"]["params"]["other_password"]).to eq("[FILTERED]")
      expect(event["metaData"]["request"]["params"]["other_data"]).to eq("[FILTERED]")
    }
  end

  it "filters params from all payload hashes if they are added to meta_data_filters as partial regex" do

    Bugsnag.configuration.meta_data_filters << /r_data/
    Bugsnag.notify(BugsnagTestException.new("It crashed")) do |report|
      report.meta_data.merge!({:request => {:params => {:password => "1234", :other_password => "123456", :other_data => "123456"}}})
    end

    expect(Bugsnag).to have_sent_notification{ |payload, headers|
      event = get_event_from_payload(payload)
      expect(event["metaData"]).not_to be_nil
      expect(event["metaData"]["request"]).not_to be_nil
      expect(event["metaData"]["request"]["params"]).not_to be_nil
      expect(event["metaData"]["request"]["params"]["password"]).to eq("[FILTERED]")
      expect(event["metaData"]["request"]["params"]["other_password"]).to eq("[FILTERED]")
      expect(event["metaData"]["request"]["params"]["other_data"]).to eq("[FILTERED]")
    }
  end

  it "does not filter params from payload hashes if their values are nil" do
    Bugsnag.notify(BugsnagTestException.new("It crashed")) do |report|
      report.meta_data.merge!({:request => {:params => {:nil_param => nil}}})
    end

    expect(Bugsnag).to have_sent_notification{ |payload, headers|
      event = get_event_from_payload(payload)
      expect(event["metaData"]).not_to be_nil
      expect(event["metaData"]["request"]).not_to be_nil
      expect(event["metaData"]["request"]["params"]).not_to be_nil
      expect(event["metaData"]["request"]["params"]).to have_key("nil_param")
    }
  end

  it "does not notify if report ignored" do
    Bugsnag.notify(BugsnagTestException.new("It crashed")) do |report|
      report.ignore!
    end

    expect(Bugsnag).not_to have_sent_notification
  end

  it "does not notify if the exception class is in the default ignore_classes list" do
    Bugsnag.configuration.ignore_classes << ActiveRecord::RecordNotFound
    Bugsnag.notify(ActiveRecord::RecordNotFound.new("It crashed"))

    expect(Bugsnag).not_to have_sent_notification
  end

  it "does not notify if the non-default exception class is added to the ignore_classes" do
    Bugsnag.configuration.ignore_classes << BugsnagTestException

    Bugsnag.notify(BugsnagTestException.new("It crashed"))

    expect(Bugsnag).not_to have_sent_notification
  end

  it "does not notify if exception's ancestor is an ignored class" do
    Bugsnag.configuration.ignore_classes << BugsnagTestException

    Bugsnag.notify(BugsnagSubclassTestException.new("It crashed"))

    expect(Bugsnag).not_to have_sent_notification
  end

  it "does not notify if any caused exception is an ignored class" do
    Bugsnag.configuration.ignore_classes << NestedException

    ex = NestedException.new("Self-referential exception")
    ex.original_exception = BugsnagTestException.new("It crashed")

    Bugsnag.notify(ex)

    expect(Bugsnag).not_to have_sent_notification
  end

  it "sends the cause of the exception" do
    begin
      begin
        raise "jiminey"
      rescue
        Ruby21Exception.raise! "cricket"
      end
    rescue
      Bugsnag.notify $!
    end

    expect(Bugsnag).to have_sent_notification{ |payload, headers|
      event = get_event_from_payload(payload)
      expect(event["exceptions"].size).to eq(2)
    }
  end

  it "does not unwrap the same exception twice" do
    ex = NestedException.new("Self-referential exception")
    ex.original_exception = ex

    Bugsnag.notify(ex)

    expect(Bugsnag).to have_sent_notification{ |payload, headers|
      event = get_event_from_payload(payload)
      expect(event["exceptions"].size).to eq(1)
    }
  end

  it "does not unwrap more than 5 exceptions" do

    first_ex = ex = NestedException.new("Deep exception")
    10.times do |idx|
      ex = ex.original_exception = NestedException.new("Deep exception #{idx}")
    end

    Bugsnag.notify(first_ex)
    expect(Bugsnag).to have_sent_notification{ |payload, headers|
      event = get_event_from_payload(payload)
      expect(event["exceptions"].size).to eq(5)
    }
  end

  it "calls to_exception on i18n error objects" do
    Bugsnag.notify(OpenStruct.new(:to_exception => BugsnagTestException.new("message")))

    expect(Bugsnag).to have_sent_notification{ |payload, headers|
      exception = get_exception_from_payload(payload)
      expect(exception["errorClass"]).to eq("BugsnagTestException")
      expect(exception["message"]).to eq("message")
    }
  end

  it "generates runtimeerror for non exceptions" do
    notify_test_exception

    expect(Bugsnag).to have_sent_notification{ |payload, headers|
      exception = get_exception_from_payload(payload)
      expect(exception["errorClass"]).to eq("RuntimeError")
      expect(exception["message"]).to eq("test message")
    }
  end

  it "supports unix-style paths in backtraces" do
    ex = BugsnagTestException.new("It crashed")
    ex.set_backtrace([
      "/Users/james/app/spec/notification_spec.rb:419",
      "/Some/path/rspec/example.rb:113:in `instance_eval'"
    ])

    Bugsnag.notify(ex)

    expect(Bugsnag).to have_sent_notification{ |payload, headers|
      exception = get_exception_from_payload(payload)
      expect(exception["stacktrace"].length).to eq(2)

      line = exception["stacktrace"][0]
      expect(line["file"]).to eq("/Users/james/app/spec/notification_spec.rb")
      expect(line["lineNumber"]).to eq(419)
      expect(line["method"]).to be nil

      line = exception["stacktrace"][1]
      expect(line["file"]).to eq("/Some/path/rspec/example.rb")
      expect(line["lineNumber"]).to eq(113)
      expect(line["method"]).to eq("instance_eval")
    }
  end

  it "supports windows-style paths in backtraces" do
    ex = BugsnagTestException.new("It crashed")
    ex.set_backtrace([
      "C:/projects/test/app/controllers/users_controller.rb:13:in `index'",
      "C:/ruby/1.9.1/gems/actionpack-2.3.10/filters.rb:638:in `block in run_before_filters'"
    ])

    Bugsnag.notify(ex)

    expect(Bugsnag).to have_sent_notification{ |payload, headers|
      exception = get_exception_from_payload(payload)
      expect(exception["stacktrace"].length).to eq(2)

      line = exception["stacktrace"][0]
      expect(line["file"]).to eq("C:/projects/test/app/controllers/users_controller.rb")
      expect(line["lineNumber"]).to eq(13)
      expect(line["method"]).to eq("index")

      line = exception["stacktrace"][1]
      expect(line["file"]).to eq("C:/ruby/1.9.1/gems/actionpack-2.3.10/filters.rb")
      expect(line["lineNumber"]).to eq(638)
      expect(line["method"]).to eq("block in run_before_filters")
    }
  end

  it "should fix invalid utf8" do
    invalid_data = "fl\xc3ff"
    invalid_data.force_encoding('BINARY') if invalid_data.respond_to?(:force_encoding)

    Bugsnag.notify(BugsnagTestException.new("It crashed")) do |report|
      report.meta_data.merge!({fluff: {fluff: invalid_data}})
    end

    expect(Bugsnag).to have_sent_notification{ |payload, headers|
      event = get_event_from_payload(payload)
      if defined?(Encoding::UTF_8)
        expect(event['metaData']['fluff']['fluff']).to match(/fl�ff/)
      else
        expect(event['metaData']['fluff']['fluff']).to match(/flff/)
      end
    }
  end

  if RUBY_VERSION < '2.3.0'
    it "should handle utf8 encoding errors in exceptions_list" do
      invalid_data = "\"foo\xEBbar\""
      invalid_data = invalid_data.force_encoding("utf-8") if invalid_data.respond_to?(:force_encoding)

      begin
        JSON.parse(invalid_data)
      rescue
        Bugsnag.notify $!
      end

      expect(Bugsnag).to have_sent_notification { |payload, headers|
        if defined?(Encoding::UTF_8)
          expect(payload.to_json).to match(/foo�bar/)
        else
          expect(payload.to_json).to match(/foobar/)
        end
      }
    end
  end

  it "should handle utf8 encoding errors in notification context" do
    invalid_data = "\"foo\xEBbar\""
    invalid_data = invalid_data.force_encoding("utf-8") if invalid_data.respond_to?(:force_encoding)

    begin
      raise
    rescue
      Bugsnag.notify($!) do |report|
        report.context = invalid_data
      end
    end

    expect(Bugsnag).to have_sent_notification { |payload, headers|
      if defined?(Encoding::UTF_8)
        expect(payload.to_json).to match(/foo�bar/)
      else
        expect(payload.to_json).to match(/foobar/)
      end
    }
  end

  it "should handle utf8 encoding errors in notification app fields" do
    invalid_data = "\"foo\xEBbar\""
    invalid_data = invalid_data.force_encoding("utf-8") if invalid_data.respond_to?(:force_encoding)

    Bugsnag.configuration.app_version = invalid_data
    Bugsnag.configuration.release_stage = invalid_data
    Bugsnag.configuration.app_type = invalid_data

    begin
      raise
    rescue
      Bugsnag.notify $!
    end

    expect(Bugsnag).to have_sent_notification { |payload, headers|
      if defined?(Encoding::UTF_8)
        expect(payload.to_json).to match(/foo�bar/)
      else
        expect(payload.to_json).to match(/foobar/)
      end
    }
  end

  it "should handle utf8 encoding errors in grouping_hash" do
    invalid_data = "\"foo\xEBbar\""
    invalid_data = invalid_data.force_encoding("utf-8") if invalid_data.respond_to?(:force_encoding)

    Bugsnag.before_notify_callbacks << lambda do |notif|
      notif.grouping_hash = invalid_data
    end

    begin
      raise
    rescue
      Bugsnag.notify $!
    end

    expect(Bugsnag).to have_sent_notification { |payload, headers|
      if defined?(Encoding::UTF_8)
        expect(payload.to_json).to match(/foo�bar/)
      else
        expect(payload.to_json).to match(/foobar/)
      end
    }
  end

  it "should handle utf8 encoding errors in notification user fields" do
    invalid_data = "\"foo\xEBbar\""
    invalid_data = invalid_data.force_encoding("utf-8") if invalid_data.respond_to?(:force_encoding)

    Bugsnag.before_notify_callbacks << lambda do |notif|
      notif.user = {
        :email => "#{invalid_data}@foo.com",
        :name => invalid_data
      }
    end

    begin
      raise
    rescue
      Bugsnag.notify $!
    end

    expect(Bugsnag).to have_sent_notification { |payload, headers|
      if defined?(Encoding::UTF_8)
        expect(payload.to_json).to match(/foo�bar/)
      else
        expect(payload.to_json).to match(/foobar/)
      end
    }
  end

  it 'should handle exceptions with empty backtrace' do
    begin
      err = RuntimeError.new
      err.set_backtrace([])
      raise err
    rescue
      Bugsnag.notify $!
    end

    expect(Bugsnag).to have_sent_notification { |payload, headers|
      exception = get_exception_from_payload(payload)
      expect(exception['stacktrace'].size).to be > 0
    }
  end

  it 'should use defaults when notify is called' do
    Bugsnag.notify(BugsnagTestException.new("It crashed"))

    expect(Bugsnag).to have_sent_notification{ |payload, headers|
      event = payload["events"][0]
      expect(event["unhandled"]).to be false
      expect(event["severityReason"]).to eq({"type" => "handledException"})
    }
  end

  it 'should attach severity reason through a block when auto_notify is true' do
    Bugsnag.notify(BugsnagTestException.new("It crashed"), true) do |report|
      report.severity_reason = {
        :type => "middleware_handler",
        :attributes => {
          :name => "middleware_test"
        }
      }
    end

    expect(Bugsnag).to have_sent_notification{ |payload, headers|
      event = payload["events"][0]
      expect(event["severityReason"]).to eq(
        {
          "type" => "middleware_handler",
          "attributes" => {
            "name" => "middleware_test"
          }
        }
      )
      expect(event["unhandled"]).to be true
    }
  end

  it 'should not attach severity reason from callback when auto_notify is false' do
    Bugsnag.notify(BugsnagTestException.new("It crashed")) do |report|
      report.severity_reason = {
        :type => "middleware_handler",
        :attributes => {
          :name => "middleware_test"
        }
      }
    end

    expect(Bugsnag).to have_sent_notification{ |payload, headers|
      event = payload["events"][0]
      expect(event["unhandled"]).to be false
      expect(event["severityReason"]).to eq({"type" => "handledException"})
    }
  end

  it 'does not notify if skip_bugsnag is true' do
    exception = BugsnagTestException.new("It crashed")
    exception.skip_bugsnag = true
    Bugsnag.notify(exception)
    expect(Bugsnag).not_to have_sent_notification
  end


  if defined?(JRUBY_VERSION)

    it "should work with java.lang.Throwables" do
      begin
        JRubyException.raise!
      rescue
        Bugsnag.notify $!
      end

      expect(Bugsnag).to have_sent_notification{ |payload, headers|
        exception = get_exception_from_payload(payload)
        expect(exception["errorClass"]).to eq('Java::JavaLang::NullPointerException')
        expect(exception["message"]).to eq("")
        expect(exception["stacktrace"].size).to be > 0
      }
    end
  end
end<|MERGE_RESOLUTION|>--- conflicted
+++ resolved
@@ -118,7 +118,6 @@
     }
   end
 
-<<<<<<< HEAD
   it "attaches added breadcrumbs" do
     Bugsnag.leave_breadcrumb("Test", Bugsnag::Breadcrumbs::MANUAL_TYPE, {:foo => "foo", :bar => "bar"})
     Bugsnag.notify(BugsnagTestException.new("It crashed"))
@@ -131,7 +130,6 @@
     }
   end
 
-=======
   it "uses correct unhandled defaults" do
     Bugsnag.notify(BugsnagTestException.new("It crashed"))
 
@@ -176,7 +174,6 @@
 
   # TODO: nested context
 
->>>>>>> ec71cb0e
   it "accepts tabs in overrides and adds them to metaData" do
     Bugsnag.notify(BugsnagTestException.new("It crashed")) do |report|
       report.meta_data.merge!({
